module TTImp.ProcessRecord

import Core.Context
import Core.Core
import Core.Env
import Core.Metadata
import Core.Normalise
import Core.UnifyState
import Core.Value

import TTImp.BindImplicits
import TTImp.Elab
import TTImp.Elab.Check
import TTImp.TTImp
import TTImp.Unelab
import TTImp.Utils

mkDataTy : FC -> List (Name, RigCount, PiInfo RawImp, RawImp) -> RawImp
mkDataTy fc [] = IType fc
mkDataTy fc ((n, c, p, ty) :: ps)
    = IPi fc c p (Just n) ty (mkDataTy fc ps)

elabRecord : {vars : _} ->
             {auto c : Ref Ctxt Defs} ->
             {auto m : Ref MD Metadata} ->
             {auto u : Ref UST UState} ->
             List ElabOpt -> FC -> Env Term vars ->
             NestedNames vars -> Maybe String ->
             Visibility -> Name ->
             (params : List (Name, RigCount, PiInfo RawImp, RawImp)) ->
             (conName : Name) ->
             List IField ->
             Core ()
elabRecord {vars} eopts fc env nest newns vis tn params conName_in fields
    = do conName <- inCurrentNS conName_in
         elabAsData conName
         defs <- get Ctxt
         Just conty <- lookupTyExact conName (gamma defs)
             | Nothing => throw (InternalError ("Adding " ++ show tn ++ "failed"))
         addUndotted <- isUndottedRecordProjections
         -- Go into new namespace, if there is one, for getters
         case newns of
              Nothing =>
                   do elabGetters conName 0 [] RF [] conty -- make dotted projections
                      when addUndotted $
                        elabGetters conName 0 [] UN [] conty -- make undotted projections
              Just ns =>
                   do let cns = currentNS defs
                      let nns = nestedNS defs
                      extendNS [ns]
                      newns <- getNS
                      elabGetters conName 0 [] RF [] conty -- make dotted projections
                      when addUndotted $
                        elabGetters conName 0 [] UN [] conty -- make undotted projections
                      defs <- get Ctxt
                      -- Record that the current namespace is allowed to look
                      -- at private names in the nested namespace
                      put Ctxt (record { currentNS = cns,
                                         nestedNS = newns :: nns } defs)
  where
    paramTelescope : List (Maybe Name, RigCount, PiInfo RawImp, RawImp)
    paramTelescope = map jname params
      where
        jname : (Name, RigCount, PiInfo RawImp, RawImp)
             -> (Maybe Name, RigCount, PiInfo RawImp, RawImp)
        -- Record type parameters are implicit in the constructor
        -- and projections
        jname (n, _, _, t) = (Just n, erased, Implicit, t)

    fname : IField -> Name
    fname (MkIField fc c p n ty) = n

    farg : IField ->
           (Maybe Name, RigCount, PiInfo RawImp, RawImp)
    farg (MkIField fc c p n ty) = (Just n, c, p, ty)

    mkTy : List (Maybe Name, RigCount, PiInfo RawImp, RawImp) ->
           RawImp -> RawImp
    mkTy [] ret = ret
    mkTy ((n, c, imp, argty) :: args) ret
        = IPi fc c imp n argty (mkTy args ret)

    recTy : RawImp
    recTy = apply (IVar fc tn) (map (\(n, c, p, tm) => (n, IVar fc n, p)) params)
      where
        ||| Apply argument to list of explicit or implicit named arguments
        apply : RawImp -> List (Name, RawImp, PiInfo RawImp) -> RawImp
        apply f [] = f
        apply f ((n, arg, Explicit) :: xs) = apply (IApp         (getFC f) f          arg) xs
        apply f ((n, arg, _       ) :: xs) = apply (IImplicitApp (getFC f) f (Just n) arg) xs

    elabAsData : Name -> Core ()
    elabAsData cname
        = do let conty = mkTy paramTelescope $
                         mkTy (map farg fields) recTy
             let con = MkImpTy fc cname !(bindTypeNames [] (map fst params ++
                                           map fname fields ++ vars) conty)
             let dt = MkImpData fc tn !(bindTypeNames [] (map fst params ++
                                           map fname fields ++ vars)
                                         (mkDataTy fc params)) [] [con]
             log 5 $ "Record data type " ++ show dt
             processDecl [] nest env (IData fc vis dt)

    countExp : Term vs -> Nat
    countExp (Bind _ n (Pi c Explicit _) sc) = S (countExp sc)
    countExp (Bind _ n (Pi c _ _) sc) = countExp sc
    countExp _ = 0

    -- Generate getters from the elaborated record constructor type
    --
    -- WARNING: if you alter the names of the getters,
    --          you probably will have to adjust TTImp.TTImp.definedInBlock.
    --
    elabGetters : {vs : _} ->
                  Name ->
                  (done : Nat) -> -- number of explicit fields processed
                  List (Name, RawImp) -> -- names to update in types
                    -- (for dependent records, where a field's type may depend
                    -- on an earlier projection)
                  (String -> Name) ->
                  Env Term vs -> Term vs ->
                  Core ()
    elabGetters con done upds mkProjName tyenv (Bind bfc n b@(Pi rc imp ty_chk) sc)
        = if (n `elem` map fst params) || (n `elem` vars)
             then elabGetters con
                              (if imp == Explicit && not (n `elem` vars)
                                  then S done else done)
                              upds mkProjName (b :: tyenv) sc
             else
                do let fldNameStr = nameRoot n
                   projNameNS <- inCurrentNS (mkProjName fldNameStr)

                   ty <- unelab tyenv ty_chk
                   let ty' = substNames vars upds ty
                   log 5 $ "Field type: " ++ show ty'
                   let rname = MN "rec" 0

                   -- Claim the projection type
                   projTy <- bindTypeNames []
                                 (map fst params ++ map fname fields ++ vars) $
                                    mkTy paramTelescope $
<<<<<<< HEAD
                                      IPi fc RigW Explicit (Just rname) recTy ty'
                   log 5 $ "Projection " ++ show projNameNS ++ " : " ++ show projTy
                   processDecl [] nest env
                       (IClaim fc (if rc == Rig0
                                      then Rig0
                                      else RigW) vis [] (MkImpTy fc projNameNS projTy))

                   -- Define the LHS and RHS
=======
                                      IPi fc top Explicit (Just rname) recTy ty'
                   log 5 $ "Projection " ++ show gname ++ " : " ++ show gty
>>>>>>> db743eb9
                   let lhs_exp
                          = apply (IVar fc con)
                                    (replicate done (Implicit fc True) ++
                                       (if imp == Explicit
                                           then [IBindVar fc fldNameStr]
                                           else []) ++
                                    (replicate (countExp sc) (Implicit fc True)))
                   let lhs = IApp fc (IVar fc projNameNS)
                                (if imp == Explicit
                                    then lhs_exp
                                    else IImplicitApp fc lhs_exp (Just (UN fldNameStr))
                                             (IBindVar fc fldNameStr))
                   let rhs = IVar fc (UN fldNameStr)
                   log 5 $ "Projection " ++ show lhs ++ " = " ++ show rhs
                   processDecl [] nest env
<<<<<<< HEAD
                       (IDef fc projNameNS [PatClause fc lhs rhs])

                   -- Move on to the next getter
                   let upds' = (n, IApp fc (IVar fc projNameNS) (IVar fc rname)) :: upds
=======
                       (IClaim fc (if isErased rc
                                      then erased
                                      else top) vis [] (MkImpTy fc gname gty))
                   processDecl [] nest env
                       (IDef fc gname [PatClause fc lhs (IVar fc fldName)])
                   let upds' = (n, IApp fc (IVar fc gname) (IVar fc rname)) :: upds
>>>>>>> db743eb9
                   elabGetters con
                               (if imp == Explicit
                                   then S done else done)
                               upds' mkProjName (b :: tyenv) sc

    elabGetters con done upds _ _ _ = pure ()

export
processRecord : {auto c : Ref Ctxt Defs} ->
                {auto m : Ref MD Metadata} ->
                {auto u : Ref UST UState} ->
                List ElabOpt -> NestedNames vars ->
                Env Term vars -> Maybe String ->
                Visibility -> ImpRecord -> Core ()
processRecord eopts nest env newns vis (MkImpRecord fc n ps cons fs)
    = elabRecord eopts fc env nest newns vis n ps cons fs
<|MERGE_RESOLUTION|>--- conflicted
+++ resolved
@@ -139,19 +139,14 @@
                    projTy <- bindTypeNames []
                                  (map fst params ++ map fname fields ++ vars) $
                                     mkTy paramTelescope $
-<<<<<<< HEAD
-                                      IPi fc RigW Explicit (Just rname) recTy ty'
+                                      IPi fc top Explicit (Just rname) recTy ty'
                    log 5 $ "Projection " ++ show projNameNS ++ " : " ++ show projTy
                    processDecl [] nest env
-                       (IClaim fc (if rc == Rig0
-                                      then Rig0
-                                      else RigW) vis [] (MkImpTy fc projNameNS projTy))
+                       (IClaim fc (if isErased rc
+                                      then erased
+                                      else top) vis [] (MkImpTy fc projNameNS projTy))
 
                    -- Define the LHS and RHS
-=======
-                                      IPi fc top Explicit (Just rname) recTy ty'
-                   log 5 $ "Projection " ++ show gname ++ " : " ++ show gty
->>>>>>> db743eb9
                    let lhs_exp
                           = apply (IVar fc con)
                                     (replicate done (Implicit fc True) ++
@@ -167,19 +162,10 @@
                    let rhs = IVar fc (UN fldNameStr)
                    log 5 $ "Projection " ++ show lhs ++ " = " ++ show rhs
                    processDecl [] nest env
-<<<<<<< HEAD
                        (IDef fc projNameNS [PatClause fc lhs rhs])
 
                    -- Move on to the next getter
                    let upds' = (n, IApp fc (IVar fc projNameNS) (IVar fc rname)) :: upds
-=======
-                       (IClaim fc (if isErased rc
-                                      then erased
-                                      else top) vis [] (MkImpTy fc gname gty))
-                   processDecl [] nest env
-                       (IDef fc gname [PatClause fc lhs (IVar fc fldName)])
-                   let upds' = (n, IApp fc (IVar fc gname) (IVar fc rname)) :: upds
->>>>>>> db743eb9
                    elabGetters con
                                (if imp == Explicit
                                    then S done else done)
