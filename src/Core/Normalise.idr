module Core.Normalise

import Core.CaseTree
import Core.Context
import Core.Core
import Core.Env
import Core.Options
import Core.Primitives
import Core.TT
import Core.Value

import Data.IntMap
import Data.Vect

%default covering

-- A pair of a term and its normal form. This could be constructed either
-- from a term (via 'gnf') or a normal form (via 'glueBack') but the other
-- part will only be constructed when needed, because it's in Core.
public export
data Glued : List Name -> Type where
     MkGlue : (fromTerm : Bool) -> -- is it built from the term; i.e. can
                                   -- we read the term straight back?
              Core (Term vars) -> (Ref Ctxt Defs -> Core (NF vars)) -> Glued vars

export
isFromTerm : Glued vars -> Bool
isFromTerm (MkGlue ft _ _) = ft

export
getTerm : Glued vars -> Core (Term vars)
getTerm (MkGlue _ tm _) = tm

export
getNF : {auto c : Ref Ctxt Defs} -> Glued vars -> Core (NF vars)
getNF {c} (MkGlue _ _ nf) = nf c

Stack : List Name -> Type
Stack vars = List (Closure vars)

evalWithOpts : {vars : _} ->
               Defs -> EvalOpts ->
               Env Term free -> LocalEnv free vars ->
               Term (vars ++ free) -> Stack free -> Core (NF free)

export
evalClosure : Defs -> Closure free -> Core (NF free)

export
evalArg : Defs -> Closure free -> Core (NF free)
evalArg defs c = evalClosure defs c

export
toClosure : EvalOpts -> Env Term outer -> Term outer -> Closure outer
toClosure opts env tm = MkClosure opts [] env tm

useMeta : FC -> Name -> Defs -> EvalOpts -> Core EvalOpts
useMeta fc (Resolved i) defs opts
    = case lookup i (usedMetas opts) of
           Nothing => pure (record { usedMetas $= insert i () } opts)
           Just _ => throw (CyclicMeta fc (Resolved i))
useMeta fc n defs opts
    = do let Just i = getNameID n (gamma defs)
              | Nothing => throw (UndefinedName fc n)
         useMeta fc (Resolved i) defs opts

parameters (defs : Defs, topopts : EvalOpts)
  mutual
    eval : {vars : _} ->
           Env Term free -> LocalEnv free vars ->
           Term (vars ++ free) -> Stack free -> Core (NF free)
    eval env locs (Local fc mrig idx prf) stk
        = evalLocal env fc mrig idx prf stk locs
    eval env locs (Ref fc nt fn) stk
        = evalRef env False fc nt fn stk (NApp fc (NRef nt fn) stk)
    eval {vars} {free} env locs (Meta fc name idx args) stk
        = evalMeta env fc name idx (closeArgs args) stk
      where
        -- Yes, it's just a map, but specialising it by hand since we
        -- use this a *lot* and it saves the run time overhead of making
        -- a closure and calling APPLY.
        closeArgs : List (Term (vars ++ free)) -> List (Closure free)
        closeArgs [] = []
        closeArgs (t :: ts) = MkClosure topopts locs env t :: closeArgs ts
    eval env locs (Bind fc x (Lam r _ ty) scope) (thunk :: stk)
        = eval env (thunk :: locs) scope stk
    eval env locs (Bind fc x b@(Let r val ty) scope) stk
        = if holesOnly topopts || argHolesOnly topopts
             then do b' <- traverse (\tm => eval env locs tm []) b
                     pure $ NBind fc x b'
                        (\defs', arg => evalWithOpts defs' topopts
                                                env (arg :: locs) scope stk)
             else eval env (MkClosure topopts locs env val :: locs) scope stk
    eval env locs (Bind fc x b scope) stk
        = do b' <- traverse (\tm => eval env locs tm []) b
             pure $ NBind fc x b'
                      (\defs', arg => evalWithOpts defs' topopts
                                              env (arg :: locs) scope stk)
    eval env locs (App fc fn arg) stk
        = eval env locs fn (MkClosure topopts locs env arg :: stk)
    eval env locs (As fc s n tm) stk
        = if removeAs topopts
             then eval env locs tm stk
             else do n' <- eval env locs n stk
                     tm' <- eval env locs tm stk
                     pure (NAs fc s n' tm')
    eval env locs (TDelayed fc r ty) stk
        = do ty' <- eval env locs ty stk
             pure (NDelayed fc r ty')
    eval env locs (TDelay fc r ty tm) stk
        = pure (NDelay fc r (MkClosure topopts locs env ty)
                            (MkClosure topopts locs env tm))
    eval env locs (TForce fc r tm) stk
        = do tm' <- eval env locs tm []
             case tm' of
                  NDelay fc r _ arg =>
                      eval env (arg :: locs) (Local {name = UN "fvar"} fc Nothing _ First) stk
                  _ => pure (NForce fc r tm' stk)
    eval env locs (PrimVal fc c) stk = pure $ NPrimVal fc c
    eval env locs (Erased fc i) stk = pure $ NErased fc i
    eval env locs (TType fc) stk = pure $ NType fc

    evalLocClosure : {vars : _} ->
                     Env Term free ->
                     FC -> Maybe Bool ->
                     Stack free ->
                     Closure free ->
                     LocalEnv free vars ->
                     Core (NF free)
    evalLocClosure env fc mrig stk (MkClosure opts locs' env' tm') locs
        = evalWithOpts defs opts env' locs' tm' stk
    evalLocClosure {free} {vars = xs} env fc mrig stk (MkNFClosure nf) locs
        = applyToStack nf stk
      where
        applyToStack : NF free -> Stack free -> Core (NF free)
        applyToStack (NBind fc _ (Lam r e ty) sc) (arg :: stk)
            = do arg' <- sc defs arg
                 applyToStack arg' stk
        applyToStack (NApp fc (NRef nt fn) args) stk
            = evalRef {vars = xs} env locs False fc nt fn (args ++ stk)
                      (NApp fc (NRef nt fn) args)
        applyToStack (NApp fc (NLocal mrig idx p) args) stk
          = let MkNVar p' = insertNVarNames {outer=[]} {ns = xs} idx p in
               evalLocal env fc mrig _ p' (args ++ stk) locs
        applyToStack (NDCon fc n t a args) stk
            = pure $ NDCon fc n t a (args ++ stk)
        applyToStack (NTCon fc n t a args) stk
            = pure $ NTCon fc n t a (args ++ stk)
        applyToStack nf _ = pure nf

    evalLocal : {vars : _} ->
                Env Term free ->
                FC -> Maybe Bool ->
                (idx : Nat) -> .(IsVar name idx (vars ++ free)) ->
                Stack free ->
                LocalEnv free vars ->
                Core (NF free)
    -- If it's one of the free variables, we are done unless the free
    -- variable maps to a let-binding
    evalLocal {vars = []} env fc mrig idx prf stk locs
        = if not (holesOnly topopts || argHolesOnly topopts)
             -- if we know it's not a let, no point in even running `getBinder`
             && fromMaybe True mrig
             then
               case getBinder prf env of
                    Let _ val _ => eval env [] val stk
                    _ => pure $ NApp fc (NLocal mrig idx prf) stk
             else pure $ NApp fc (NLocal mrig idx prf) stk
<<<<<<< HEAD
    evalLocal env fc mrig Z First stk (MkClosure opts locs' env' tm' :: locs)
        = evalWithOpts defs opts env' locs' tm' stk
    evalLocal {free} {vars = x :: xs}
              env fc mrig Z First stk (MkNFClosure nf :: locs)
        = applyToStack nf stk
      where
        applyToStack : NF free -> Stack free -> Core (NF free)
        applyToStack (NBind fc _ (Lam r e ty) sc) (arg :: stk)
            = do arg' <- sc defs arg
                 applyToStack arg' stk
        applyToStack (NApp fc (NRef nt fn) args) stk
            = evalRef env False fc nt fn (args ++ stk)
                      (NApp fc (NRef nt fn) args)
        applyToStack (NApp fc (NLocal mrig idx p) args) stk
          = let MkVar p' = insertVarNames {outer=[]} {ns = xs} idx p in
               evalLocal env fc mrig _ p' (args ++ stk) locs
        applyToStack (NDCon fc n t a args) stk
            = pure $ NDCon fc n t a (args ++ stk)
        applyToStack (NTCon fc n t a args) stk
            = pure $ NTCon fc n t a (args ++ stk)
        applyToStack nf _ = pure nf

=======
      where
        isLet' : Nat -> Env tm vars -> Bool
        isLet' Z (Let _ _ _ :: env) = True
        isLet' Z _ = False
        isLet' (S k) (b :: env) = isLet' k env
        isLet' (S k) [] = False

        isLet : Maybe Bool -> Nat -> Env tm vars -> Bool
        isLet (Just t) _ _ = t
        isLet _ n env = isLet' n env
    evalLocal env fc mrig Z First stk (x :: locs)
        = evalLocClosure env fc mrig stk x locs
>>>>>>> 40980786
    evalLocal {vars = x :: xs} {free}
              env fc mrig (S idx) (Later p) stk (_ :: locs)
        = evalLocal {vars = xs} env fc mrig idx p stk locs

    evalMeta : Env Term free ->
               FC -> Name -> Int -> List (Closure free) ->
               Stack free -> Core (NF free)
    evalMeta env fc nm i args stk
        = evalRef env True fc Func (Resolved i) (args ++ stk)
                  (NApp fc (NMeta nm i args) stk)

    evalRef : Env Term free ->
              (isMeta : Bool) ->
              FC -> NameType -> Name -> Stack free -> (def : Lazy (NF free)) ->
              Core (NF free)
    evalRef env meta fc (DataCon tag arity) fn stk def
        = pure $ NDCon fc fn tag arity stk
    evalRef env meta fc (TyCon tag arity) fn stk def
        = pure $ NTCon fc fn tag arity stk
    evalRef env meta fc Bound fn stk def
        = pure def
    evalRef env meta fc nt n stk def
        = do Just res <- lookupCtxtExact n (gamma defs)
                  | Nothing => pure def
             let redok = evalAll topopts ||
                         reducibleInAny (currentNS defs :: nestedNS defs)
                                        (fullname res)
                                        (visibility res)
             if redok
                then do
                   opts' <- if noCycles res
                               then useMeta fc n defs topopts
                               else pure topopts
                   evalDef env opts' meta fc
                           (multiplicity res) (definition res) (flags res) stk def
                else pure def

    getCaseBound : List (Closure free) ->
                   (args : List Name) ->
                   LocalEnv free more ->
                   Maybe (LocalEnv free (args ++ more))
    getCaseBound []            []        loc = Just loc
    getCaseBound []            (_ :: _)  loc = Nothing -- mismatched arg length
    getCaseBound (arg :: args) []        loc = Nothing -- mismatched arg length
    getCaseBound (arg :: args) (n :: ns) loc = (arg ::) <$> getCaseBound args ns loc

    evalConAlt : Env Term free ->
                 LocalEnv free more -> EvalOpts -> FC ->
                 Stack free ->
                 (args : List Name) ->
                 List (Closure free) ->
                 CaseTree (args ++ more) ->
                 (default : Core (NF free)) ->
                 Core (NF free)
    evalConAlt env loc opts fc stk args args' sc def
         = maybe def (\bound => evalTree env bound opts fc stk sc def)
                     (getCaseBound args' args loc)

    tryAlt : Env Term free ->
             LocalEnv free more -> EvalOpts -> FC ->
             Stack free -> NF free -> CaseAlt more ->
             (default : Core (NF free)) -> Core (NF free)
    -- Ordinary constructor matching
    tryAlt {more} env loc opts fc stk (NDCon _ nm tag' arity args') (ConCase x tag args sc) def
         = if tag == tag'
              then evalConAlt env loc opts fc stk args args' sc def
              else def
    -- Type constructor matching, in typecase
    tryAlt {more} env loc opts fc stk (NTCon _ nm tag' arity args') (ConCase nm' tag args sc) def
         = if nm == nm'
              then evalConAlt env loc opts fc stk args args' sc def
              else def
    -- Primitive type matching, in typecase
    tryAlt env loc opts fc stk (NPrimVal _ c) (ConCase (UN x) tag [] sc) def
         = if show c == x
              then evalTree env loc opts fc stk sc def
              else def
    -- Type of type matching, in typecase
    tryAlt env loc opts fc stk (NType _) (ConCase (UN "Type") tag [] sc) def
         = evalTree env loc opts fc stk sc def
    -- Arrow matching, in typecase
    tryAlt {more}
           env loc opts fc stk (NBind pfc x (Pi r e aty) scty) (ConCase (UN "->") tag [s,t] sc) def
       = evalConAlt {more} env loc opts fc stk [s,t]
                  [MkNFClosure aty,
                   MkNFClosure (NBind pfc x (Lam r e aty) scty)]
                  sc def
    -- Delay matching
    tryAlt env loc opts fc stk (NDelay _ _ ty arg) (DelayCase tyn argn sc) def
         = evalTree env (ty :: arg :: loc) opts fc stk sc def
    -- Constant matching
    tryAlt env loc opts fc stk (NPrimVal _ c') (ConstCase c sc) def
         = if c == c' then evalTree env loc opts fc stk sc def
                      else def
    -- Default case matches against any *concrete* value
    tryAlt env loc opts fc stk val (DefaultCase sc) def
         = if concrete val
              then evalTree env loc opts fc stk sc def
              else def
      where
        concrete : NF free -> Bool
        concrete (NDCon _ _ _ _ _) = True
        concrete (NTCon _ _ _ _ _) = True
        concrete (NPrimVal _ _) = True
        concrete (NBind _ _ _ _) = True
        concrete (NType _) = True
        concrete _ = False
    tryAlt _ _ _ _ _ _ _ def = def

    findAlt : Env Term free ->
              LocalEnv free args -> EvalOpts -> FC ->
              Stack free -> NF free -> List (CaseAlt args) ->
              (default : Core (NF free)) -> Core (NF free)
    findAlt env loc opts fc stk val [] def = def
    findAlt env loc opts fc stk val (x :: xs) def
         = tryAlt env loc opts fc stk val x (findAlt env loc opts fc stk val xs def)

    evalTree : Env Term free -> LocalEnv free args ->
               EvalOpts -> FC ->
               Stack free -> CaseTree args ->
               (default : Core (NF free)) -> Core (NF free)
    evalTree env loc opts fc stk (Case idx x _ alts) def
      = do xval <- evalLocal env fc Nothing idx (varExtend x) [] loc
           findAlt env loc opts fc stk xval alts def
    evalTree env loc opts fc stk (STerm tm) def
          = do case fuel opts of
                    Nothing => evalWithOpts defs opts env loc (embed tm) stk
                    Just Z => def
                    Just (S k) =>
                         do let opts' = record { fuel = Just k } opts
                            evalWithOpts defs opts' env loc (embed tm) stk
    evalTree env loc opts fc stk _ def = def

    -- Take arguments from the stack, as long as there's enough.
    -- Returns the arguments, and the rest of the stack
    takeFromStack : (arity : Nat) -> Stack free ->
                    Maybe (Vect arity (Closure free), Stack free)
    takeFromStack arity stk = takeStk arity stk []
      where
        takeStk : (remain : Nat) -> Stack free ->
                  Vect got (Closure free) ->
                  Maybe (Vect (got + remain) (Closure free), Stack free)
        takeStk {got} Z stk acc = Just (rewrite plusZeroRightNeutral got in
                                    reverse acc, stk)
        takeStk (S k) [] acc = Nothing
        takeStk {got} (S k) (arg :: stk) acc
           = rewrite sym (plusSuccRightSucc got k) in
                     takeStk k stk (arg :: acc)

    argsFromStack : (args : List Name) ->
                    Stack free ->
                    Maybe (LocalEnv free args, Stack free)
    argsFromStack [] stk = Just ([], stk)
    argsFromStack (n :: ns) [] = Nothing
    argsFromStack (n :: ns) (arg :: args)
         = do (loc', stk') <- argsFromStack ns args
              pure (arg :: loc', stk')

    evalOp : (Vect arity (NF free) -> Maybe (NF free)) ->
             Stack free -> (def : Lazy (NF free)) ->
             Core (NF free)
    evalOp {arity} fn stk def
        = case takeFromStack arity stk of
               -- Stack must be exactly the right height
               Just (args, []) =>
                  do argsnf <- evalAll args
                     case fn argsnf of
                          Nothing => pure def
                          Just res => pure res
               _ => pure def
      where
        -- No traverse for Vect in Core...
        evalAll : Vect n (Closure free) -> Core (Vect n (NF free))
        evalAll [] = pure []
        evalAll (c :: cs) = pure $ !(evalClosure defs c) :: !(evalAll cs)

    evalDef : Env Term free -> EvalOpts ->
              (isMeta : Bool) -> FC ->
              RigCount -> Def -> List DefFlag ->
              Stack free -> (def : Lazy (NF free)) ->
              Core (NF free)
    evalDef env opts meta fc rigd (PMDef r args tree _ _) flags stk def
       -- If evaluating the definition fails (e.g. due to a case being
       -- stuck) return the default.
       -- We can use the definition if one of the following is true:
       --   + The 'alwayReduce' flag (r) is set
       --   + We're not in 'holesOnly', 'argHolesOnly' or 'tcInline'
       --         (that's the default mode)
       --   + It's a metavariable and not in Rig0
       --   + It's a metavariable and we're not in 'argHolesOnly'
       --   + It's inlinable and we're in 'tcInline'
        = if alwaysReduce r
             || (not (holesOnly opts || argHolesOnly opts || tcInline opts))
             || (meta && rigd /= Rig0)
             || (meta && holesOnly opts)
             || (tcInline opts && elem TCInline flags)
             then case argsFromStack args stk of
                       Nothing => pure def
                       Just (locs', stk') =>
                            evalTree env locs' opts fc stk' tree (pure def)
             else pure def
    evalDef env opts meta fc rigd (Builtin op) flags stk def
        = evalOp (getOp op) stk def
    -- All other cases, use the default value, which is already applied to
    -- the stack
    evalDef env opts _ _ _ _ _ stk def = pure def

-- Make sure implicit argument order is right... 'vars' is used so we'll
-- write it explicitly, but it does appear after the parameters in 'eval'!
evalWithOpts {vars} defs opts = eval {vars} defs opts

evalClosure defs (MkClosure opts locs env tm)
    = eval defs opts env locs tm []
evalClosure defs (MkNFClosure nf) = pure nf

export
nf : Defs -> Env Term vars -> Term vars -> Core (NF vars)
nf defs env tm = eval defs defaultOpts env [] tm []

export
nfOpts : EvalOpts -> Defs -> Env Term vars -> Term vars -> Core (NF vars)
nfOpts opts defs env tm = eval defs opts env [] tm []

export
gnf : Env Term vars -> Term vars -> Glued vars
gnf env tm
    = MkGlue True
             (pure tm)
             (\c => do defs <- get Ctxt
                       nf defs env tm)

export
gnfOpts : EvalOpts -> Env Term vars -> Term vars -> Glued vars
gnfOpts opts env tm
    = MkGlue True
             (pure tm)
             (\c => do defs <- get Ctxt
                       nfOpts opts defs env tm)

export
gType : FC -> Glued vars
gType fc = MkGlue True (pure (TType fc)) (const (pure (NType fc)))

export
gErased : FC -> Glued vars
gErased fc = MkGlue True (pure (Erased fc False)) (const (pure (NErased fc False)))

export
data QVar : Type where

public export
interface Quote (tm : List Name -> Type) where
    quote : Defs -> Env Term vars -> tm vars -> Core (Term vars)
    quoteGen : Ref QVar Int -> Defs -> Env Term vars -> tm vars -> Core (Term vars)

    quote defs env tm
        = do q <- newRef QVar 0
             quoteGen q defs env tm

genName : {auto q : Ref QVar Int} -> String -> Core Name
genName n
    = do i <- get QVar
         put QVar (i + 1)
         pure (MN n i)

mutual
  quoteArgs : {bound : _} ->
              Ref QVar Int -> Defs -> Bounds bound ->
              Env Term free -> List (Closure free) ->
              Core (List (Term (bound ++ free)))
  quoteArgs q defs bounds env [] = pure []
  quoteArgs q defs bounds env (a :: args)
      = pure $ (!(quoteGenNF q defs bounds env !(evalClosure defs a)) ::
                !(quoteArgs q defs bounds env args))

  quoteHead : {bound : _} ->
              Ref QVar Int -> Defs ->
              FC -> Bounds bound -> Env Term free -> NHead free ->
              Core (Term (bound ++ free))
  quoteHead {bound} q defs fc bounds env (NLocal mrig _ prf)
      = let MkVar prf' = addLater bound prf in
            pure $ Local fc mrig _ prf'
    where
      addLater : (ys : List Name) -> IsVar n idx xs ->
                 Var (ys ++ xs)
      addLater [] isv = MkVar isv
      addLater (x :: xs) isv
          = let MkVar isv' = addLater xs isv in
                MkVar (Later isv')
  quoteHead q defs fc bounds env (NRef Bound (MN n i))
      = case findName bounds of
             Just (MkVar p) => pure $ Local fc Nothing _ (varExtend p)
             Nothing => pure $ Ref fc Bound (MN n i)
    where
      findName : Bounds bound' -> Maybe (Var bound')
      findName None = Nothing
      findName (Add x (MN n' i') ns)
          = if i == i' -- this uniquely identifies it, given how we
                       -- generated the names, and is a faster test!
               then Just (MkVar First)
               else do MkVar p <-findName ns
                       Just (MkVar (Later p))
      findName (Add x _ ns)
          = do MkVar p <-findName ns
               Just (MkVar (Later p))
  quoteHead q defs fc bounds env (NRef nt n) = pure $ Ref fc nt n
  quoteHead q defs fc bounds env (NMeta n i args)
      = do args' <- quoteArgs q defs bounds env args
           pure $ Meta fc n i args'

  quotePi : {bound : _} ->
            Ref QVar Int -> Defs -> Bounds bound ->
            Env Term free -> PiInfo (NF free) ->
            Core (PiInfo (Term (bound ++ free)))
  quotePi q defs bounds env Explicit = pure Explicit
  quotePi q defs bounds env Implicit = pure Implicit
  quotePi q defs bounds env AutoImplicit = pure AutoImplicit
  quotePi q defs bounds env (DefImplicit t)
      = do t' <- quoteGenNF q defs bounds env t
           pure (DefImplicit t')

  quoteBinder : {bound : _} ->
                Ref QVar Int -> Defs -> Bounds bound ->
                Env Term free -> Binder (NF free) ->
                Core (Binder (Term (bound ++ free)))
  quoteBinder q defs bounds env (Lam r p ty)
      = do ty' <- quoteGenNF q defs bounds env ty
           p' <- quotePi q defs bounds env p
           pure (Lam r p' ty')
  quoteBinder q defs bounds env (Let r val ty)
      = do val' <- quoteGenNF q defs bounds env val
           ty' <- quoteGenNF q defs bounds env ty
           pure (Let r val' ty')
  quoteBinder q defs bounds env (Pi r p ty)
      = do ty' <- quoteGenNF q defs bounds env ty
           p' <- quotePi q defs bounds env p
           pure (Pi r p' ty')
  quoteBinder q defs bounds env (PVar r p ty)
      = do ty' <- quoteGenNF q defs bounds env ty
           p' <- quotePi q defs bounds env p
           pure (PVar r p' ty')
  quoteBinder q defs bounds env (PLet r val ty)
      = do val' <- quoteGenNF q defs bounds env val
           ty' <- quoteGenNF q defs bounds env ty
           pure (PLet r val' ty')
  quoteBinder q defs bounds env (PVTy r ty)
      = do ty' <- quoteGenNF q defs bounds env ty
           pure (PVTy r ty')

  quoteGenNF : {bound : _} ->
               Ref QVar Int ->
               Defs -> Bounds bound ->
               Env Term vars -> NF vars -> Core (Term (bound ++ vars))
  quoteGenNF q defs bound env (NBind fc n b sc)
      = do var <- genName "qv"
           sc' <- quoteGenNF q defs (Add n var bound) env
                       !(sc defs (toClosure defaultOpts env (Ref fc Bound var)))
           b' <- quoteBinder q defs bound env b
           pure (Bind fc n b' sc')
  quoteGenNF q defs bound env (NApp fc f args)
      = do f' <- quoteHead q defs fc bound env f
           args' <- quoteArgs q defs bound env args
           pure $ apply fc f' args'
  quoteGenNF q defs bound env (NDCon fc n t ar args)
      = do args' <- quoteArgs q defs bound env args
           pure $ apply fc (Ref fc (DataCon t ar) n) args'
  quoteGenNF q defs bound env (NTCon fc n t ar args)
      = do args' <- quoteArgs q defs bound env args
           pure $ apply fc (Ref fc (TyCon t ar) n) args'
  quoteGenNF q defs bound env (NAs fc s n pat)
      = do n' <- quoteGenNF q defs bound env n
           pat' <- quoteGenNF q defs bound env pat
           pure (As fc s n' pat')
  quoteGenNF q defs bound env (NDelayed fc r arg)
      = do argQ <- quoteGenNF q defs bound env arg
           pure (TDelayed fc r argQ)
  quoteGenNF q defs bound env (NDelay fc r ty arg)
      = do argNF <- evalClosure defs (toHolesOnly arg)
           argQ <- quoteGenNF q defs bound env argNF
           tyNF <- evalClosure defs (toHolesOnly ty)
           tyQ <- quoteGenNF q defs bound env tyNF
           pure (TDelay fc r tyQ argQ)
    where
      toHolesOnly : Closure vs -> Closure vs
      toHolesOnly (MkClosure _ locs env tm)
          = MkClosure withHoles locs env tm
      toHolesOnly c = c
  quoteGenNF q defs bound env (NForce fc r arg args)
      = do args' <- quoteArgs q defs bound env args
           case arg of
                NDelay fc _ _ arg =>
                   do argNF <- evalClosure defs arg
                      pure $ apply fc !(quoteGenNF q defs bound env argNF) args'
                t => do arg' <- quoteGenNF q defs bound env arg
                        pure $ apply fc (TForce fc r arg') args'
  quoteGenNF q defs bound env (NPrimVal fc c) = pure $ PrimVal fc c
  quoteGenNF q defs bound env (NErased fc i) = pure $ Erased fc i
  quoteGenNF q defs bound env (NType fc) = pure $ TType fc

export
Quote NF where
  quoteGen q defs env tm = quoteGenNF q defs None env tm

export
Quote Term where
  quoteGen q defs env tm = pure tm

export
Quote Closure where
  quoteGen q defs env c = quoteGen q defs env !(evalClosure defs c)

export
glueBack : Defs -> Env Term vars -> NF vars -> Glued vars
glueBack defs env nf
    = MkGlue False
             (do empty <- clearDefs defs
                 quote empty env nf)
             (const (pure nf))

export
normalise : Defs -> Env Term free -> Term free -> Core (Term free)
normalise defs env tm = quote defs env !(nf defs env tm)

export
normaliseOpts : EvalOpts -> Defs -> Env Term free -> Term free -> Core (Term free)
normaliseOpts opts defs env tm
    = quote defs env !(nfOpts opts defs env tm)

export
normaliseHoles : Defs -> Env Term free -> Term free -> Core (Term free)
normaliseHoles defs env tm
    = quote defs env !(nfOpts withHoles defs env tm)

export
normaliseLHS : Defs -> Env Term free -> Term free -> Core (Term free)
normaliseLHS defs env tm
    = quote defs env !(nfOpts onLHS defs env tm)

export
normaliseArgHoles : Defs -> Env Term free -> Term free -> Core (Term free)
normaliseArgHoles defs env tm
    = quote defs env !(nfOpts withArgHoles defs env tm)

export
normaliseAll : Defs -> Env Term free -> Term free -> Core (Term free)
normaliseAll defs env tm
    = quote defs env !(nfOpts withAll defs env tm)

-- Normalise, but without normalising the types of binders. Dealing with
-- binders is the slow part of normalisation so whenever we can avoid it, it's
-- a big win
export
normaliseScope : Defs -> Env Term vars -> Term vars -> Core (Term vars)
normaliseScope defs env (Bind fc n b sc)
    = pure $ Bind fc n b !(normaliseScope defs (b :: env) sc)
normaliseScope defs env tm = normalise defs env tm

public export
interface Convert (tm : List Name -> Type) where
  convert : Defs -> Env Term vars ->
            tm vars -> tm vars -> Core Bool
  convGen : Ref QVar Int ->
            Defs -> Env Term vars ->
            tm vars -> tm vars -> Core Bool

  convert defs env tm tm'
      = do q <- newRef QVar 0
           convGen q defs env tm tm'

mutual
  allConv : Ref QVar Int -> Defs -> Env Term vars ->
            List (Closure vars) -> List (Closure vars) -> Core Bool
  allConv q defs env [] [] = pure True
  allConv q defs env (x :: xs) (y :: ys)
      = pure $ !(convGen q defs env x y) && !(allConv q defs env xs ys)
  allConv q defs env _ _ = pure False

  chkSameDefs : Ref QVar Int -> Defs -> Env Term vars ->
                Name -> Name ->
                List (Closure vars) -> List (Closure vars) -> Core Bool
  chkSameDefs q defs env n n' nargs nargs'
     = do Just (PMDef _ args ct rt _) <- lookupDefExact n (gamma defs)
               | _ => pure False
          Just (PMDef _ args' ct' rt' _) <- lookupDefExact n' (gamma defs)
               | _ => pure False
          if (length args == length args' && eqTree rt rt')
             then allConv q defs env nargs nargs'
             else pure False

  -- If two names are standing for case blocks, check the blocks originate
  -- from the same place, and have the same scrutinee
  chkConvCaseBlock : FC -> Ref QVar Int -> Defs -> Env Term vars ->
                     NHead vars -> List (Closure vars) ->
                     NHead vars -> List (Closure vars) -> Core Bool
  chkConvCaseBlock fc q defs env (NRef _ n) nargs (NRef _ n') nargs'
      = do NS _ (CaseBlock _ _) <- full (gamma defs) n
              | _ => pure False
           NS _ (CaseBlock _ _) <- full (gamma defs) n'
              | _ => pure False
           False <- chkSameDefs q defs env n n' nargs nargs'
              | True => pure True
           -- both case operators. Due to the way they're elaborated, two
           -- blocks might arise from the same source but have different
           -- names. So we consider them the same if the scrutinees convert,
           -- and the functions are defined at the same location. This is a
           -- bit of a hack - and relies on the location being stored in the
           -- term accurately - but otherwise it's a quick way to find out!
           Just def <- lookupCtxtExact n (gamma defs)
                | _ => pure False
           Just def' <- lookupCtxtExact n' (gamma defs)
                | _ => pure False
           let PMDef _ _ tree _ _ = definition def
                | _ => pure False
           let PMDef _ _ tree' _ _ = definition def'
                | _ => pure False
           let Just scpos = findArgPos tree
                | Nothing => pure False
           let Just scpos' = findArgPos tree'
                | Nothing => pure False
           let Just sc = getScrutinee scpos nargs
                | Nothing => pure False
           let Just sc' = getScrutinee scpos' nargs'
                | Nothing => pure False
           convGen q defs env sc sc'
           pure (location def == location def')
    where
      -- Need to find the position of the scrutinee to see if they are the
      -- same
      findArgPos : CaseTree as -> Maybe Nat
      findArgPos (Case idx p _ _) = Just idx
      findArgPos _ = Nothing

      getScrutinee : Nat -> List (Closure vs) -> Maybe (Closure vs)
      getScrutinee Z (x :: xs) = Just x
      getScrutinee (S k) (x :: xs) = getScrutinee k xs
      getScrutinee _ _ = Nothing
  chkConvCaseBlock _ _ _ _ _ _ _ _ = pure False

  chkConvHead : Ref QVar Int -> Defs -> Env Term vars ->
                NHead vars -> NHead vars -> Core Bool
  chkConvHead q defs env (NLocal _ idx _) (NLocal _ idx' _) = pure $ idx == idx'
  chkConvHead q defs env (NRef _ n) (NRef _ n') = pure $ n == n'
  chkConvHead q defs env (NMeta n i args) (NMeta n' i' args')
     = if i == i'
          then allConv q defs env args args'
          else pure False
  chkConvHead q defs env _ _ = pure False

  -- Comparing multiplicities when converting pi binders
  subRig : RigCount -> RigCount -> Bool
  subRig Rig1 RigW = True -- we can pass a linear function if a general one is expected
  subRig x y = x == y -- otherwise, the multiplicities need to match up

  convBinders : Ref QVar Int -> Defs -> Env Term vars ->
                Binder (NF vars) -> Binder (NF vars) -> Core Bool
  convBinders q defs env (Pi cx ix tx) (Pi cy iy ty)
      = if not (subRig cx cy)
           then pure False
           else convGen q defs env tx ty
  convBinders q defs env (Lam cx ix tx) (Lam cy iy ty)
      = if cx /= cy
           then pure False
           else convGen q defs env tx ty
  convBinders q defs env bx by
      = if multiplicity bx /= multiplicity by
           then pure False
           else convGen q defs env (binderType bx) (binderType by)


  export
  Convert NF where
    convGen q defs env (NBind fc x b sc) (NBind _ x' b' sc')
        = do var <- genName "conv"
             let c = MkClosure defaultOpts [] env (Ref fc Bound var)
             bok <- convBinders q defs env b b'
             if bok
                then do bsc <- sc defs c
                        bsc' <- sc' defs c
                        convGen q defs env bsc bsc'
                else pure False

    convGen q defs env tmx@(NBind fc x (Lam c ix tx) scx) tmy
        = do empty <- clearDefs defs
             etay <- nf defs env
                        (Bind fc x (Lam c !(traverse (quote empty env) ix) !(quote empty env tx))
                           (App fc (weaken !(quote empty env tmy))
                                (Local fc Nothing _ First)))
             convGen q defs env tmx etay
    convGen q defs env tmx tmy@(NBind fc y (Lam c iy ty) scy)
        = do empty <- clearDefs defs
             etax <- nf defs env
                        (Bind fc y (Lam c !(traverse (quote empty env) iy) !(quote empty env ty))
                           (App fc (weaken !(quote empty env tmx))
                                (Local fc Nothing _ First)))
             convGen q defs env etax tmy

    convGen q defs env (NApp fc val args) (NApp _ val' args')
        = if !(chkConvHead q defs env val val')
             then allConv q defs env args args'
             else chkConvCaseBlock fc q defs env val args val' args'

    convGen q defs env (NDCon _ nm tag _ args) (NDCon _ nm' tag' _ args')
        = if tag == tag'
             then allConv q defs env args args'
             else pure False
    convGen q defs env (NTCon _ nm tag _ args) (NTCon _ nm' tag' _ args')
        = if nm == nm'
             then allConv q defs env args args'
             else pure False
    convGen q defs env (NAs _ _ _ tm) (NAs _ _ _ tm')
        = convGen q defs env tm tm'

    convGen q defs env (NDelayed _ r arg) (NDelayed _ r' arg')
        = if compatible r r'
             then convGen q defs env arg arg'
             else pure False
    convGen q defs env (NDelay _ r _ arg) (NDelay _ r' _ arg')
        = if compatible r r'
             then do -- if it's codata, don't reduce the argument or we might
                     -- go for ever, if it's infinite
                     adefs <- case r of
                                   LLazy => pure defs
                                   _ => clearDefs defs
                     convGen q adefs env arg arg'
             else pure False
    convGen q defs env (NForce _ r arg args) (NForce _ r' arg' args')
        = if compatible r r'
             then if !(convGen q defs env arg arg')
                     then allConv q defs env args args'
                     else pure False
             else pure False

    convGen q defs env (NPrimVal _ c) (NPrimVal _ c') = pure (c == c')
    convGen q defs env (NErased _ _) _ = pure True
    convGen q defs env _ (NErased _ _) = pure True
    convGen q defs env (NType _) (NType _) = pure True
    convGen q defs env x y = pure False

  export
  Convert Term where
    convGen q defs env x y
        = convGen q defs env !(nf defs env x) !(nf defs env y)

  export
  Convert Closure where
    convGen q defs env x y
        = convGen q defs env !(evalClosure defs x) !(evalClosure defs y)

export
getValArity : Defs -> Env Term vars -> NF vars -> Core Nat
getValArity defs env (NBind fc x (Pi _ _ _) sc)
    = pure (S !(getValArity defs env !(sc defs (toClosure defaultOpts env (Erased fc False)))))
getValArity defs env val = pure 0

export
getArity : Defs -> Env Term vars -> Term vars -> Core Nat
getArity defs env tm = getValArity defs env !(nf defs env tm)

-- Log message with a value, translating back to human readable names first
export
logNF : {auto c : Ref Ctxt Defs} ->
        Nat -> Lazy String -> Env Term vars -> NF vars -> Core ()
logNF lvl msg env tmnf
    = do opts <- getSession
         if logLevel opts >= lvl
            then do defs <- get Ctxt
                    tm <- quote defs env tmnf
                    tm' <- toFullNames tm
                    coreLift $ putStrLn $ "LOG " ++ show lvl ++ ": " ++ msg
                                          ++ ": " ++ show tm'
            else pure ()

-- Log message with a term, reducing holes and translating back to human
-- readable names first
export
logTermNF : {auto c : Ref Ctxt Defs} ->
            Nat -> Lazy String -> Env Term vars -> Term vars -> Core ()
logTermNF lvl msg env tm
    = do opts <- getSession
         if logLevel opts >= lvl
            then do defs <- get Ctxt
                    tmnf <- normaliseHoles defs env tm
                    tm' <- toFullNames tmnf
                    coreLift $ putStrLn $ "LOG " ++ show lvl ++ ": " ++ msg
                                          ++ ": " ++ show tm'
            else pure ()

export
logGlue : {auto c : Ref Ctxt Defs} ->
          Nat -> Lazy String -> Env Term vars -> Glued vars -> Core ()
logGlue lvl msg env gtm
    = do opts <- getSession
         if logLevel opts >= lvl
            then do defs <- get Ctxt
                    tm <- getTerm gtm
                    tm' <- toFullNames tm
                    coreLift $ putStrLn $ "LOG " ++ show lvl ++ ": " ++ msg
                                          ++ ": " ++ show tm'
            else pure ()

export
logGlueNF : {auto c : Ref Ctxt Defs} ->
            Nat -> Lazy String -> Env Term vars -> Glued vars -> Core ()
logGlueNF lvl msg env gtm
    = do opts <- getSession
         if logLevel opts >= lvl
            then do defs <- get Ctxt
                    tm <- getTerm gtm
                    tmnf <- normaliseHoles defs env tm
                    tm' <- toFullNames tmnf
                    coreLift $ putStrLn $ "LOG " ++ show lvl ++ ": " ++ msg
                                          ++ ": " ++ show tm'
            else pure ()

export
logEnv : {vars : _} ->
         {auto c : Ref Ctxt Defs} ->
         Nat -> String -> Env Term vars -> Core ()
logEnv lvl msg env
    = do opts <- getSession
         if logLevel opts >= lvl
            then dumpEnv env
            else pure ()
  where
    dumpEnv : {vs : List Name} -> Env Term vs -> Core ()
    dumpEnv [] = pure ()
    dumpEnv {vs = x :: _} (Let c val ty :: bs)
        = do logTermNF lvl (msg ++ ": let " ++ show x) bs val
             logTermNF lvl (msg ++ ":" ++ show c ++ " " ++
                            show x) bs ty
             dumpEnv bs
    dumpEnv {vs = x :: _} (b :: bs)
        = do logTermNF lvl (msg ++ ":" ++ show (multiplicity b) ++ " " ++
                            show x) bs (binderType b)
             dumpEnv bs

replace' : Int -> Defs -> Env Term vars ->
           (lhs : NF vars) -> (parg : Term vars) -> (exp : NF vars) ->
           Core (Term vars)
replace' {vars} tmpi defs env lhs parg tm
    = if !(convert defs env lhs tm)
         then pure parg
         else repSub tm
  where
    repArg : (Closure vars) -> Core (Term vars)
    repArg c
        = do tmnf <- evalClosure defs c
             replace' tmpi defs env lhs parg tmnf

    repSub : NF vars -> Core (Term vars)
    repSub (NBind fc x b scfn)
        = do b' <- traverse repSub b
             let x' = MN "tmp" tmpi
             sc' <- replace' (tmpi + 1) defs env lhs parg
                             !(scfn defs (toClosure defaultOpts env (Ref fc Bound x')))
             pure (Bind fc x b' (refsToLocals (Add x x' None) sc'))
    repSub (NApp fc hd [])
        = do empty <- clearDefs defs
             quote empty env (NApp fc hd [])
    repSub (NApp fc hd args)
        = do args' <- traverse repArg args
             pure $ apply fc
                        !(replace' tmpi defs env lhs parg (NApp fc hd []))
                        args'
    repSub (NDCon fc n t a args)
        = do args' <- traverse repArg args
             empty <- clearDefs defs
             pure $ apply fc
                        !(quote empty env (NDCon fc n t a []))
                        args'
    repSub (NTCon fc n t a args)
        = do args' <- traverse repArg args
             empty <- clearDefs defs
             pure $ apply fc
                        !(quote empty env (NTCon fc n t a []))
                        args'
    repSub (NAs fc s a p)
        = do a' <- repSub a
             p' <- repSub p
             pure (As fc s a' p')
    repSub (NDelayed fc r tm)
        = do tm' <- repSub tm
             pure (TDelayed fc r tm')
    repSub (NDelay fc r ty tm)
        = do ty' <- replace' tmpi defs env lhs parg !(evalClosure defs ty)
             tm' <- replace' tmpi defs env lhs parg !(evalClosure defs tm)
             pure (TDelay fc r ty' tm')
    repSub (NForce fc r tm args)
        = do args' <- traverse repArg args
             tm' <- repSub tm
             pure $ apply fc (TForce fc r tm') args'
    repSub tm = do empty <- clearDefs defs
                   quote empty env tm

export
replace : Defs -> Env Term vars ->
          (orig : NF vars) -> (new : Term vars) -> (tm : NF vars) ->
          Core (Term vars)
replace = replace' 0

export
normaliseErr : {auto c : Ref Ctxt Defs} ->
               Error -> Core Error
normaliseErr (CantConvert fc env l r)
    = do defs <- get Ctxt
         pure $ CantConvert fc env !(normaliseHoles defs env l)
                                   !(normaliseHoles defs env r)
normaliseErr (CantSolveEq fc env l r)
    = do defs <- get Ctxt
         pure $ CantSolveEq fc env !(normaliseHoles defs env l)
                                   !(normaliseHoles defs env r)
normaliseErr (WhenUnifying fc env l r err)
    = do defs <- get Ctxt
         pure $ WhenUnifying fc env !(normaliseHoles defs env l)
                                    !(normaliseHoles defs env r)
                                    !(normaliseErr err)
normaliseErr (CantSolveGoal fc env g)
    = do defs <- get Ctxt
         pure $ CantSolveGoal fc env !(normaliseHoles defs env g)
normaliseErr (AllFailed errs)
    = pure $ AllFailed !(traverse (\x => pure (fst x, !(normaliseErr (snd x)))) errs)
normaliseErr (InType fc n err)
    = pure $ InType fc n !(normaliseErr err)
normaliseErr (InCon fc n err)
    = pure $ InCon fc n !(normaliseErr err)
normaliseErr (InLHS fc n err)
    = pure $ InLHS fc n !(normaliseErr err)
normaliseErr (InRHS fc n err)
    = pure $ InRHS fc n !(normaliseErr err)
normaliseErr err = pure err
<|MERGE_RESOLUTION|>--- conflicted
+++ resolved
@@ -120,16 +120,14 @@
     eval env locs (Erased fc i) stk = pure $ NErased fc i
     eval env locs (TType fc) stk = pure $ NType fc
 
-    evalLocClosure : {vars : _} ->
-                     Env Term free ->
+    evalLocClosure : Env Term free ->
                      FC -> Maybe Bool ->
                      Stack free ->
                      Closure free ->
-                     LocalEnv free vars ->
                      Core (NF free)
-    evalLocClosure env fc mrig stk (MkClosure opts locs' env' tm') locs
+    evalLocClosure env fc mrig stk (MkClosure opts locs' env' tm')
         = evalWithOpts defs opts env' locs' tm' stk
-    evalLocClosure {free} {vars = xs} env fc mrig stk (MkNFClosure nf) locs
+    evalLocClosure {free} env fc mrig stk (MkNFClosure nf)
         = applyToStack nf stk
       where
         applyToStack : NF free -> Stack free -> Core (NF free)
@@ -137,11 +135,10 @@
             = do arg' <- sc defs arg
                  applyToStack arg' stk
         applyToStack (NApp fc (NRef nt fn) args) stk
-            = evalRef {vars = xs} env locs False fc nt fn (args ++ stk)
+            = evalRef env False fc nt fn (args ++ stk)
                       (NApp fc (NRef nt fn) args)
         applyToStack (NApp fc (NLocal mrig idx p) args) stk
-          = let MkNVar p' = insertNVarNames {outer=[]} {ns = xs} idx p in
-               evalLocal env fc mrig _ p' (args ++ stk) locs
+          = evalLocal env fc mrig _ p (args ++ stk) []
         applyToStack (NDCon fc n t a args) stk
             = pure $ NDCon fc n t a (args ++ stk)
         applyToStack (NTCon fc n t a args) stk
@@ -166,43 +163,8 @@
                     Let _ val _ => eval env [] val stk
                     _ => pure $ NApp fc (NLocal mrig idx prf) stk
              else pure $ NApp fc (NLocal mrig idx prf) stk
-<<<<<<< HEAD
-    evalLocal env fc mrig Z First stk (MkClosure opts locs' env' tm' :: locs)
-        = evalWithOpts defs opts env' locs' tm' stk
-    evalLocal {free} {vars = x :: xs}
-              env fc mrig Z First stk (MkNFClosure nf :: locs)
-        = applyToStack nf stk
-      where
-        applyToStack : NF free -> Stack free -> Core (NF free)
-        applyToStack (NBind fc _ (Lam r e ty) sc) (arg :: stk)
-            = do arg' <- sc defs arg
-                 applyToStack arg' stk
-        applyToStack (NApp fc (NRef nt fn) args) stk
-            = evalRef env False fc nt fn (args ++ stk)
-                      (NApp fc (NRef nt fn) args)
-        applyToStack (NApp fc (NLocal mrig idx p) args) stk
-          = let MkVar p' = insertVarNames {outer=[]} {ns = xs} idx p in
-               evalLocal env fc mrig _ p' (args ++ stk) locs
-        applyToStack (NDCon fc n t a args) stk
-            = pure $ NDCon fc n t a (args ++ stk)
-        applyToStack (NTCon fc n t a args) stk
-            = pure $ NTCon fc n t a (args ++ stk)
-        applyToStack nf _ = pure nf
-
-=======
-      where
-        isLet' : Nat -> Env tm vars -> Bool
-        isLet' Z (Let _ _ _ :: env) = True
-        isLet' Z _ = False
-        isLet' (S k) (b :: env) = isLet' k env
-        isLet' (S k) [] = False
-
-        isLet : Maybe Bool -> Nat -> Env tm vars -> Bool
-        isLet (Just t) _ _ = t
-        isLet _ n env = isLet' n env
     evalLocal env fc mrig Z First stk (x :: locs)
-        = evalLocClosure env fc mrig stk x locs
->>>>>>> 40980786
+        = evalLocClosure env fc mrig stk x
     evalLocal {vars = x :: xs} {free}
               env fc mrig (S idx) (Later p) stk (_ :: locs)
         = evalLocal {vars = xs} env fc mrig idx p stk locs
