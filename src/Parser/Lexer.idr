--- conflicted
+++ resolved
@@ -109,64 +109,49 @@
 docComment : Lexer
 docComment = is '|' <+> is '|' <+> is '|' <+> many (isNot '\n')
 
-<<<<<<< HEAD
-ident : Bool -> Lexer
-ident mustBeUpperCase = pred startIdent <+> many (pred validIdent)
-  where
-    startIdent : Char -> Bool
-    startIdent c =
-      if mustBeUpperCase
-        then isUpper c
-        else c == '_' || isAlpha c || c > chr 127
-=======
 -- Identifier Lexer
---
--- There are two variants, a strict ident and a relaxed ident.
--- Prime definitions recieve a boolean determining if it is relaxed.
-
-startIdent : Char -> Bool
-startIdent '_' = True
-startIdent  x  = isAlpha x || x > chr 127
+-- There are multiple variants.
+
+data IdentFlavour = Capitalised | AllowDashes | Normal
+
+startIdent : Flavour -> Char -> Bool
+startIdent Capitalised x = isUpper x
+startIdent _ '_' = True
+startIdent _  x  = isAlpha x || x > chr 127
 
 %inline
-validIdent' : Bool -> Char -> Bool
+validIdent' : Flavour -> Char -> Bool
 validIdent' _ '_'  = True
-validIdent' r '-'  = r
+validIdent' AllowDashes '-'  = True
+validIdent' _ '-'  = False
 validIdent' _ '\'' = True
 validIdent' _  x   = isAlphaNum x || x > chr 127
 
 %inline
-ident' : Bool -> Lexer
-ident' relaxed =
-  (pred $ startIdent) <+>
-    (many . pred $ validIdent' relaxed)
-
--- This are the two identifier lexer specializations
->>>>>>> be8b157e
-
-export
-identStrict : Lexer
-identStrict = ident' False
-
-export
-identRelaxed : Lexer
-identRelaxed = ident' True
+ident : Flavour -> Lexer
+ident flavour =
+  (pred $ startIdent flavour) <+>
+    (many . pred $ validIdent' flavour)
+
+export
+identNormal : Lexer
+identNormal = ident Normal
+
+export
+identAllowDashes : Lexer
+identAllowDashes = ident AllowDashes
 
 holeIdent : Lexer
-<<<<<<< HEAD
-holeIdent = is '?' <+> ident False
+holeIdent = is '?' <+> ident Normal
 
 nsIdent : Lexer
-nsIdent = ident True <+> many (is '.' <+> ident False)
+nsIdent = ident Capitalised <+> many (is '.' <+> ident Normal)
 
 recField : Lexer
-recField = is '.' <+> ident False
+recField = is '.' <+> ident Normal
 
 pragma : Lexer
-pragma = is '%' <+> ident False
-=======
-holeIdent = is '?' <+> identStrict
->>>>>>> be8b157e
+pragma = is '%' <+> ident Normal
 
 doubleLit : Lexer
 doubleLit
@@ -251,14 +236,10 @@
      (digits, \x => Literal (cast x)),
      (stringLit, \x => StrLit (stripQuotes x)),
      (charLit, \x => CharLit (stripQuotes x)),
-<<<<<<< HEAD
      (recField, \x => RecordField (assert_total $ strTail x)),
      (nsIdent, parseNSIdent),
-     (ident False, parseIdent),
+     (ident Normal, parseIdent),
      (pragma, \x => Pragma (assert_total $ strTail x)),
-=======
-     (identStrict, \x => if x `elem` keywords then Keyword x else Ident x),
->>>>>>> be8b157e
      (space, Comment),
      (validSymbol, Symbol),
      (symbol, Unrecognised)]
