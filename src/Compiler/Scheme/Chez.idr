--- conflicted
+++ resolved
@@ -25,11 +25,7 @@
             Just n => pure n
             Nothing => do e <- firstExists [p ++ x | p <- ["/usr/bin/", "/usr/local/bin/"],
                                     x <- ["scheme", "chez", "chezscheme9.5"]]
-<<<<<<< HEAD
-                          pure $ fromMaybe "/usr/bin/env scheme" e
-=======
-                          maybe (pure "/usr/bin/env -S scheme") pure e
->>>>>>> 9c01bbc8
+                          pure $ fromMaybe "/usr/bin/env -S scheme" e
 
 locate : {auto c : Ref Ctxt Defs} ->
          String -> Core (String, String)
