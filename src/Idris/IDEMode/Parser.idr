||| Slightly different lexer than the source language because we are more free
||| as to what can be identifiers, and fewer tokens are supported. But otherwise,
||| we can reuse the standard stuff
module Idris.IDEMode.Parser

import Idris.IDEMode.Commands

import Text.Parser
import Parser.Lexer
import Parser.Support
import Text.Lexer

%hide Lexer.symbols

symbols : List String
symbols = ["(", ":", ")"]

ideTokens : TokenMap Token
ideTokens =
    map (\x => (exact x, Symbol)) symbols ++
    [(digits, \x => Literal (cast x)),
     (stringLit, \x => StrLit (stripQuotes x)),
<<<<<<< HEAD
     (ident, \x => NSIdent [x]),
=======
     (identRelaxed, Ident),
>>>>>>> be8b157e
     (space, Comment)]
  where
    stripQuotes : String -> String
    -- ASSUMPTION! Only total because we know we're getting quoted strings.
    stripQuotes = assert_total (strTail . reverse . strTail . reverse)

idelex : String -> Either (Int, Int, String) (List (TokenData Token))
idelex str
    = case lex ideTokens str of
           -- Add the EndInput token so that we'll have a line and column
           -- number to read when storing spans in the file
           (tok, (l, c, "")) => Right (filter notComment tok ++
                                      [MkToken l c EndInput])
           (_, fail) => Left fail
    where
      notComment : TokenData Token -> Bool
      notComment t = case tok t of
                          Comment _ => False
                          _ => True

sexp : Rule SExp
sexp
    = do symbol ":"; exactIdent "True"
         pure (BoolAtom True)
  <|> do symbol ":"; exactIdent "False"
         pure (BoolAtom False)
  <|> do i <- intLit
         pure (IntegerAtom i)
  <|> do str <- strLit
         pure (StringAtom str)
  <|> do symbol ":"; x <- unqualifiedName
         pure (SymbolAtom x)
  <|> do symbol "("
         xs <- many sexp
         symbol ")"
         pure (SExpList xs)

ideParser : String -> Grammar (TokenData Token) e ty -> Either ParseError ty
ideParser str p
    = case idelex str of
           Left err => Left $ LexFail err
           Right toks =>
              case parse p toks of
                   Left (Error err []) =>
                          Left $ ParseFail err Nothing []
                   Left (Error err (t :: ts)) =>
                          Left $ ParseFail err (Just (line t, col t))
                                               (map tok (t :: ts))
                   Right (val, _) => Right val

export
parseSExp : String -> Either ParseError SExp
parseSExp inp
    = ideParser inp (do c <- sexp; eoi; pure c)

<|MERGE_RESOLUTION|>--- conflicted
+++ resolved
@@ -20,11 +20,7 @@
     map (\x => (exact x, Symbol)) symbols ++
     [(digits, \x => Literal (cast x)),
      (stringLit, \x => StrLit (stripQuotes x)),
-<<<<<<< HEAD
-     (ident, \x => NSIdent [x]),
-=======
-     (identRelaxed, Ident),
->>>>>>> be8b157e
+     (identAllowDashes, \x => NSIdent [x]),
      (space, Comment)]
   where
     stripQuotes : String -> String
