module Idris.IDEMode.REPL

import Compiler.Scheme.Chez
import Compiler.Scheme.Chicken
import Compiler.Scheme.Racket
import Compiler.Common

import Core.AutoSearch
import Core.CompileExpr
import Core.Context
import Core.InitPrimitives
import Core.Metadata
import Core.Normalise
import Core.Options
import Core.TT
import Core.Unify

import Idris.Desugar
import Idris.Error
import Idris.ModTree
import Idris.Parser
import Idris.Resugar
import Idris.REPL
import Idris.Syntax

import Idris.IDEMode.Parser
import Idris.IDEMode.Commands

import TTImp.Interactive.CaseSplit
import TTImp.Elab
import TTImp.TTImp
import TTImp.ProcessDecls

import Control.Catchable
import System
import Idris.Socket
import Idris.Socket.Data

export
socketToFile : Socket -> IO (Either String File)
socketToFile (MkSocket f _ _ _) = do
  file <- map FHandle $ foreign FFI_C "fdopen" (Int -> String -> IO Ptr) f "r+"
  if !(ferror file) then do
    pure (Left "Failed to fdopen socket file descriptor")
  else pure (Right file)

export
initIDESocketFile : String -> Int -> IO (Either String File)
initIDESocketFile h p = do
  osock <- socket AF_INET Stream 0
  case osock of
    Left fail => do
      putStrLn (show fail)
      putStrLn "Failed to open socket"
      exit 1
    Right sock => do
<<<<<<< HEAD
      putStrLn (show p)
      res <- bind sock (Just (Hostname h)) p
      if res /= 0
      then
=======
      res <- bind sock (Just (Hostname "localhost")) p
      if res /= 0 
      then 
>>>>>>> e6cf9363
        pure (Left ("Failed to bind socket with error: " ++ show res))
      else do
        res <- listen sock
        if res /= 0
        then
          pure (Left ("Failed to listen on socket with error: " ++ show res))
        else do
          putStrLn (show p)
          res <- accept sock
          case res of
            Left err =>
               pure (Left ("Failed to accept on socket with error: " ++ show err))
            Right (s, _) =>
               socketToFile s

getChar : File -> IO Char
getChar (FHandle h) = do
  if !(fEOF (FHandle h)) then do
    putStrLn "Alas the file is done, aborting"
    exit 1
  else do
    chr <- map cast $ foreign FFI_C "fgetc" (Ptr -> IO Int) h
    if !(ferror (FHandle h)) then do
      putStrLn "Failed to read a character"
      exit 1
    else pure chr

getFLine : File -> IO String
getFLine (FHandle h) = do
  str <- prim_fread h
  if !(ferror (FHandle h)) then do
    putStrLn "Failed to read a line"
    exit 1
  else pure str

getNChars : File -> Nat -> IO (List Char)
getNChars i Z = pure []
getNChars i (S k)
    = do x <- getChar i
         xs <- getNChars i k
         pure (x :: xs)

hex : Char -> Maybe Int
hex '0' = Just 0
hex '1' = Just 1
hex '2' = Just 2
hex '3' = Just 3
hex '4' = Just 4
hex '5' = Just 5
hex '6' = Just 6
hex '7' = Just 7
hex '8' = Just 8
hex '9' = Just 9
hex 'a' = Just 10
hex 'b' = Just 11
hex 'c' = Just 12
hex 'd' = Just 13
hex 'e' = Just 14
hex 'f' = Just 15
hex _ = Nothing

toHex : Int -> List Char -> Maybe Int
toHex _ [] = Just 0
toHex m (d :: ds)
    = pure $ !(hex (toLower d)) * m + !(toHex (m*16) ds)


-- Read 6 characters. If they're a hex number, read that many characters.
-- Otherwise, just read to newline
getInput : File -> IO String
getInput f
    = do x <- getNChars f 6
         case toHex 1 (reverse x) of
              Nothing =>
                do rest <- getFLine f
                   pure (pack x ++ rest)
              Just num =>
                do inp <- getNChars f (cast num)
                   pure (pack inp)

process : {auto c : Ref Ctxt Defs} ->
          {auto u : Ref UST UState} ->
          {auto s : Ref Syn SyntaxInfo} ->
          {auto m : Ref MD Metadata} ->
          {auto o : Ref ROpts REPLOpts} ->
          IDECommand -> Core ()
process (Interpret cmd)
    = do interpret cmd
         printResult "Done"
process (LoadFile fname toline)
    = do opts <- get ROpts
         put ROpts (record { mainfile = Just fname } opts)
         resetContext
         errs <- buildDeps fname
         updateErrorLine errs
         Right res <- coreLift (readFile fname)
            | Left err => setSource ""
         setSource res
         case errs of
              [] => printResult $ "Loaded " ++ fname
              _ => printError $ "Failed to load " ++ fname
process (TypeOf n Nothing)
    = do Idris.REPL.process (Check (PRef replFC (UN n)))
         pure ()
process (TypeOf n (Just (l, c)))
    = do Idris.REPL.process (Editing (TypeAt (fromInteger l) (fromInteger c) (UN n)))
         pure ()
process (CaseSplit l c n)
    = do Idris.REPL.process (Editing (CaseSplit (fromInteger l) (fromInteger c) (UN n)))
         pure ()
process (AddClause l n)
    = do Idris.REPL.process (Editing (AddClause (fromInteger l) (UN n)))
         pure ()
process (ExprSearch l n hs all)
    = do Idris.REPL.process (Editing (ExprSearch (fromInteger l) (UN n)
                                                 (map UN hs) all))
         pure ()
process (GenerateDef l n)
    = do Idris.REPL.process (Editing (GenerateDef (fromInteger l) (UN n)))
         pure ()
process (MakeLemma l n)
    = do Idris.REPL.process (Editing (MakeLemma (fromInteger l) (UN n)))
         pure ()
process (MakeCase l n)
    = do Idris.REPL.process (Editing (MakeCase (fromInteger l) (UN n)))
         pure ()
process (MakeWith l n)
    = do Idris.REPL.process (Editing (MakeWith (fromInteger l) (UN n)))
         pure ()

processCatch : {auto c : Ref Ctxt Defs} ->
               {auto u : Ref UST UState} ->
               {auto s : Ref Syn SyntaxInfo} ->
               {auto m : Ref MD Metadata} ->
               {auto o : Ref ROpts REPLOpts} ->
               IDECommand -> Core ()
processCatch cmd
    = do c' <- branch
         u' <- get UST
         s' <- get Syn
         o' <- get ROpts
         catch (do process cmd
                   commit)
               (\err => do put Ctxt c'
                           put UST u'
                           put Syn s'
                           put ROpts o'
                           emitError err
                           printError "Command failed")

loop : {auto c : Ref Ctxt Defs} ->
       {auto u : Ref UST UState} ->
       {auto s : Ref Syn SyntaxInfo} ->
       {auto m : Ref MD Metadata} ->
       {auto o : Ref ROpts REPLOpts} ->
       Core ()
loop
    = do res <- getOutput
         case res of
              REPL _ => printError "Running idemode but output isn't"
              IDEMode _ inf outf => do
                inp <- coreLift $ getInput inf
                end <- coreLift $ fEOF inf
                if end then pure ()
                else case parseSExp inp of
                  Left err =>
                    do printError ("Parse error: " ++ show err)
                       loop
                  Right sexp =>
                    case getMsg sexp of
                      Just (cmd, i) =>
                        do updateOutput i
                           processCatch cmd
<<<<<<< HEAD
                           loop
                      Nothing =>
                        do printError "Unrecognised command"
=======
                           loop 
                      Nothing => 
                        do printError ("Unrecognised command: " ++ show sexp)
>>>>>>> e6cf9363
                           loop
  where
    updateOutput : Integer -> Core ()
    updateOutput idx
        = do IDEMode _ i o <- getOutput
                 | _ => pure ()
             setOutput (IDEMode idx i o)

export
replIDE : {auto c : Ref Ctxt Defs} ->
          {auto u : Ref UST UState} ->
          {auto s : Ref Syn SyntaxInfo} ->
          {auto m : Ref MD Metadata} ->
          {auto o : Ref ROpts REPLOpts} ->
          Core ()
replIDE
    = do res <- getOutput
         case res of
              REPL _ => printError "Running idemode but output isn't"
              IDEMode _ inf outf => do
                send outf (version 2 0)
                loop<|MERGE_RESOLUTION|>--- conflicted
+++ resolved
@@ -54,16 +54,9 @@
       putStrLn "Failed to open socket"
       exit 1
     Right sock => do
-<<<<<<< HEAD
-      putStrLn (show p)
       res <- bind sock (Just (Hostname h)) p
       if res /= 0
       then
-=======
-      res <- bind sock (Just (Hostname "localhost")) p
-      if res /= 0 
-      then 
->>>>>>> e6cf9363
         pure (Left ("Failed to bind socket with error: " ++ show res))
       else do
         res <- listen sock
@@ -237,15 +230,9 @@
                       Just (cmd, i) =>
                         do updateOutput i
                            processCatch cmd
-<<<<<<< HEAD
                            loop
                       Nothing =>
-                        do printError "Unrecognised command"
-=======
-                           loop 
-                      Nothing => 
                         do printError ("Unrecognised command: " ++ show sexp)
->>>>>>> e6cf9363
                            loop
   where
     updateOutput : Integer -> Core ()
