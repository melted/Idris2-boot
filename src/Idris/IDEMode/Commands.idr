module Idris.IDEMode.Commands

import Core.Core
import Core.Name
import public Idris.REPLOpts

%default covering

public export
data SExp = SExpList (List SExp)
          | StringAtom String
          | BoolAtom Bool
          | IntegerAtom Integer
          | SymbolAtom String

public export
data IDECommand
     = Interpret String
     | LoadFile String (Maybe Integer)
     | TypeOf String (Maybe (Integer, Integer))
     | CaseSplit Integer Integer String
     | AddClause Integer String
     | ExprSearch Integer String (List String) Bool
     | GenerateDef Integer String
     | MakeLemma Integer String
     | MakeCase Integer String
     | MakeWith Integer String
<<<<<<< HEAD
     | Version
=======
>>>>>>> 65e7bdb1

readHints : List SExp -> Maybe (List String)
readHints [] = Just []
readHints (StringAtom s :: rest)
    = do rest' <- readHints rest
         pure (s :: rest')
readHints _ = Nothing

export
getIDECommand : SExp -> Maybe IDECommand
getIDECommand (SExpList [SymbolAtom "interpret", StringAtom cmd])
    = Just $ Interpret cmd
getIDECommand (SExpList [SymbolAtom "load-file", StringAtom fname])
    = Just $ LoadFile fname Nothing
getIDECommand (SExpList [SymbolAtom "load-file", StringAtom fname, IntegerAtom l])
    = Just $ LoadFile fname (Just l)
getIDECommand (SExpList [SymbolAtom "type-of", StringAtom n])
    = Just $ TypeOf n Nothing
getIDECommand (SExpList [SymbolAtom "type-of", StringAtom n,
                         IntegerAtom l, IntegerAtom c])
    = Just $ TypeOf n (Just (l, c))
getIDECommand (SExpList [SymbolAtom "case-split", IntegerAtom l, IntegerAtom c,
                         StringAtom n])
    = Just $ CaseSplit l c n
getIDECommand (SExpList [SymbolAtom "case-split", IntegerAtom l, StringAtom n])
    = Just $ CaseSplit l 0 n
getIDECommand (SExpList [SymbolAtom "add-clause", IntegerAtom l, StringAtom n])
    = Just $ AddClause l n
getIDECommand (SExpList [SymbolAtom "proof-search", IntegerAtom l, StringAtom n])
    = Just $ ExprSearch l n [] False
getIDECommand (SExpList [SymbolAtom "proof-search", IntegerAtom l, StringAtom n, SExpList hs])
    = case readHints hs of
           Just hs' => Just $ ExprSearch l n hs' False
           _ => Nothing
getIDECommand (SExpList [SymbolAtom "proof-search", IntegerAtom l, StringAtom n, SExpList hs, SymbolAtom mode])
    = case readHints hs of
           Just hs' => Just $ ExprSearch l n hs' (getMode mode)
           _ => Nothing
  where
    getMode : String -> Bool
    getMode m = m == "all"
getIDECommand (SExpList [SymbolAtom "generate-def", IntegerAtom l, StringAtom n])
    = Just $ GenerateDef l n
getIDECommand (SExpList [SymbolAtom "make-lemma", IntegerAtom l, StringAtom n])
    = Just $ MakeLemma l n
getIDECommand (SExpList [SymbolAtom "make-case", IntegerAtom l, StringAtom n])
    = Just $ MakeCase l n
getIDECommand (SExpList [SymbolAtom "make-with", IntegerAtom l, StringAtom n])
    = Just $ MakeWith l n
getIDECommand (SymbolAtom "version") = Just Version
getIDECommand _ = Nothing

export
putIDECommand : IDECommand -> SExp
putIDECommand (Interpret cmd)                 = (SExpList [SymbolAtom "interpret", StringAtom cmd])
putIDECommand (LoadFile fname Nothing)        = (SExpList [SymbolAtom "load-file", StringAtom fname])
putIDECommand (LoadFile fname (Just line))    = (SExpList [SymbolAtom "load-file", StringAtom fname, IntegerAtom line])
putIDECommand (TypeOf cmd Nothing)            = (SExpList [SymbolAtom "type-of", StringAtom cmd])
putIDECommand (TypeOf cmd (Just (line, col))) = (SExpList [SymbolAtom "type-of", StringAtom cmd, IntegerAtom line, IntegerAtom col])
putIDECommand (CaseSplit line col n)          = (SExpList [SymbolAtom "case-split", IntegerAtom line, IntegerAtom col, StringAtom n])
putIDECommand (AddClause line n)              = (SExpList [SymbolAtom "add-clause", IntegerAtom line, StringAtom n])
putIDECommand (ExprSearch line n exprs mode)  = (SExpList [SymbolAtom "proof-search", IntegerAtom line, StringAtom n, SExpList $ map StringAtom exprs, getMode mode])
  where
  getMode : Bool -> SExp
  getMode True  = SymbolAtom "all"
  getMode False = SymbolAtom "other"
putIDECommand (GenerateDef line n)            = (SExpList [SymbolAtom "generate-def", IntegerAtom line, StringAtom n])
putIDECommand (MakeLemma line n)              = (SExpList [SymbolAtom "make-lemma", IntegerAtom line, StringAtom n])
putIDECommand (MakeCase line n)               = (SExpList [SymbolAtom "make-case", IntegerAtom line, StringAtom n])
putIDECommand (MakeWith line n)               = (SExpList [SymbolAtom "make-with", IntegerAtom line, StringAtom n])
<<<<<<< HEAD
putIDECommand Version                         = SymbolAtom "version"
=======
>>>>>>> 65e7bdb1

export
getMsg : SExp -> Maybe (IDECommand, Integer)
getMsg (SExpList [cmdexp, IntegerAtom num])
   = do cmd <- getIDECommand cmdexp
        pure (cmd, num)
getMsg _ = Nothing

escape : String -> String
escape = pack . concatMap escapeChar . unpack
  where
    escapeChar : Char -> List Char
    escapeChar '\\' = ['\\', '\\']
    escapeChar '"'  = ['\\', '\"']
    escapeChar c    = [c]

export
Show SExp where
  show (SExpList xs) = "(" ++ showSep " " (map show xs) ++ ")"
  show (StringAtom str) = "\"" ++ escape str ++ "\""
  show (BoolAtom b) = ":" ++ show b
  show (IntegerAtom i) = show i
  show (SymbolAtom s) = ":" ++ s

public export
interface SExpable a where
  toSExp : a -> SExp

export
SExpable IDECommand where
  toSExp = putIDECommand

export
SExpable SExp where
  toSExp = id

export
SExpable Bool where
  toSExp = BoolAtom

export
SExpable String where
  toSExp = StringAtom

export
SExpable Integer where
  toSExp = IntegerAtom

export
SExpable Int where
  toSExp = IntegerAtom . cast

export
SExpable Name where
  toSExp = SymbolAtom . show

export
(SExpable a, SExpable b) => SExpable (a, b) where
  toSExp (x, y)
      = case toSExp y of
             SExpList xs => SExpList (toSExp x :: xs)
             y' => SExpList [toSExp x, y']

export
SExpable a => SExpable (List a) where
  toSExp xs
      = SExpList (map toSExp xs)

export
sym : String -> Name
sym = UN

export
version : Int -> Int -> SExp
version maj min = toSExp (SymbolAtom "protocol-version", maj, min)

hex : File -> Int -> IO ()
hex (FHandle h) num = foreign FFI_C "fprintf" (Ptr -> String -> Int -> IO ()) h "%06x" num

sendLine : File -> String -> IO ()
sendLine (FHandle h) st =
  map (const ()) (prim_fwrite h st)

export
send : SExpable a => File -> a -> Core ()
send f resp
    = do let r = show (toSExp resp) ++ "\n"
         coreLift $ hex f (cast (length r))
         coreLift $ sendLine f r
         coreLift $ fflush f<|MERGE_RESOLUTION|>--- conflicted
+++ resolved
@@ -25,10 +25,7 @@
      | MakeLemma Integer String
      | MakeCase Integer String
      | MakeWith Integer String
-<<<<<<< HEAD
      | Version
-=======
->>>>>>> 65e7bdb1
 
 readHints : List SExp -> Maybe (List String)
 readHints [] = Just []
@@ -99,10 +96,7 @@
 putIDECommand (MakeLemma line n)              = (SExpList [SymbolAtom "make-lemma", IntegerAtom line, StringAtom n])
 putIDECommand (MakeCase line n)               = (SExpList [SymbolAtom "make-case", IntegerAtom line, StringAtom n])
 putIDECommand (MakeWith line n)               = (SExpList [SymbolAtom "make-with", IntegerAtom line, StringAtom n])
-<<<<<<< HEAD
 putIDECommand Version                         = SymbolAtom "version"
-=======
->>>>>>> 65e7bdb1
 
 export
 getMsg : SExp -> Maybe (IDECommand, Integer)
