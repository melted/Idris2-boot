module Idris.REPL

import Compiler.Scheme.Chez
import Compiler.Scheme.Chicken
import Compiler.Scheme.Racket
import Compiler.Common

import Core.AutoSearch
import Core.CaseTree
import Core.CompileExpr
import Core.Context
import Core.Env
import Core.InitPrimitives
import Core.LinearCheck
import Core.Metadata
import Core.Normalise
import Core.Options
import Core.Termination
import Core.TT
import Core.Unify

import Idris.Desugar
import Idris.Error
import Idris.IDEMode.CaseSplit
import Idris.IDEMode.Commands
import Idris.IDEMode.MakeClause
import Idris.ModTree
import Idris.Parser
import Idris.Resugar
import public Idris.REPLCommon
import Idris.Syntax
import Idris.Version

import TTImp.Elab
import TTImp.Elab.Check
import TTImp.Interactive.CaseSplit
import TTImp.Interactive.ExprSearch
import TTImp.Interactive.GenerateDef
import TTImp.Interactive.MakeLemma
import TTImp.TTImp
import TTImp.ProcessDecls

import Control.Catchable
import Data.NameMap

import System

%default covering

showInfo : {auto c : Ref Ctxt Defs} ->
           (Name, Int, GlobalDef) -> Core ()
showInfo (n, idx, d)
    = do coreLift $ putStrLn (show (fullname d) ++ " ==> " ++
                              show !(toFullNames (definition d)))
         coreLift $ putStrLn (show (multiplicity d))
         coreLift $ putStrLn ("Erasable args: " ++ show (eraseArgs d))
         case compexpr d of
              Nothing => pure ()
              Just expr => coreLift $ putStrLn ("Compiled: " ++ show expr)
         coreLift $ putStrLn ("Refers to: " ++
                               show !(traverse getFullName (keys (refersTo d))))
         when (not (isNil (sizeChange d))) $
            let scinfo = map (\s => show (fnCall s) ++ ": " ++
                                    show (fnArgs s)) !(traverse toFullNames (sizeChange d)) in
                coreLift $ putStrLn $
                        "Size change: " ++ showSep ", " scinfo

isHole : GlobalDef -> Maybe Nat
isHole def
    = case definition def of
           Hole locs _ => Just locs
           _ => Nothing

showCount : RigCount -> String
showCount Rig0 = " 0 "
showCount Rig1 = " 1 "
showCount RigW = "   "

impBracket : Bool -> String -> String
impBracket False str = str
impBracket True str = "{" ++ str ++ "}"

showName : Name -> Bool
showName (UN "_") = False
showName (MN "_" _) = False
showName _ = True

tidy : Name -> String
tidy (MN n _) = n
tidy n = show n

showEnv : {auto c : Ref Ctxt Defs} ->
          {auto s : Ref Syn SyntaxInfo} ->
          Defs -> Env Term vars -> Name -> Nat -> Term vars ->
          Core (List (Name, String), String)
showEnv defs env fn (S args) (Bind fc x (Let c val ty) sc)
    = showEnv defs env fn args (subst val sc)
showEnv defs env fn (S args) (Bind fc x b sc)
    = do ity <- resugar env !(normalise defs env (binderType b))
         let pre = if showName x
                      then showCount (multiplicity b) ++
                           impBracket (implicitBind b) (tidy x ++ " : " ++ show ity) ++ "\n"
                      else ""
         (envstr, ret) <- showEnv defs (b :: env) fn args sc
         pure ((x, pre) :: envstr, ret)
  where
    implicitBind : Binder (Term vars) -> Bool
    implicitBind (Pi _ Explicit _) = False
    implicitBind (Pi _ _ _) = True
    implicitBind (Lam _ Explicit _) = False
    implicitBind (Lam _ _ _) = True
    implicitBind _ = False
showEnv defs env fn args ty
    = do ity <- resugar env !(normalise defs env ty)
         pure ([], "-------------------------------------\n" ++
                    nameRoot fn ++ " : " ++ show ity)

showHole : {auto c : Ref Ctxt Defs} ->
           {auto s : Ref Syn SyntaxInfo} ->
           Defs -> Env Term vars -> Name -> Nat -> Term vars ->
           Core String
showHole gam env fn args ty
    = do (envs, ret) <- showEnv gam env fn args ty
         pp <- getPPrint
         let envs' = if showImplicits pp
                        then envs
                        else dropShadows envs
         pure (concat (map snd envs') ++ ret)
  where
    dropShadows : List (Name, a) -> List (Name, a)
    dropShadows [] = []
    dropShadows ((n, ty) :: ns)
        = if n `elem` map fst ns
             then dropShadows ns
             else (n, ty) :: dropShadows ns

displayType : {auto c : Ref Ctxt Defs} ->
              {auto s : Ref Syn SyntaxInfo} ->
              Defs -> (Name, Int, GlobalDef) ->
              Core String
displayType defs (n, i, gdef)
    = maybe (do tm <- resugar [] !(normaliseHoles defs [] (type gdef))
                pure (show (fullname gdef) ++ " : " ++ show tm))
            (\num => showHole defs [] n num (type gdef))
            (isHole gdef)

getEnvTerm : List Name -> Env Term vars -> Term vars ->
             (vars' ** (Env Term vars', Term vars'))
getEnvTerm (n :: ns) env (Bind fc x b sc)
    = if n == x
         then getEnvTerm ns (b :: env) sc
         else (_ ** (env, Bind fc x b sc))
getEnvTerm _ env tm = (_ ** (env, tm))

displayTerm : {auto c : Ref Ctxt Defs} ->
              {auto s : Ref Syn SyntaxInfo} ->
              Defs -> ClosedTerm ->
              Core String
displayTerm defs tm
    = do ptm <- resugar [] !(normaliseHoles defs [] tm)
         pure (show ptm)

displayPatTerm : {auto c : Ref Ctxt Defs} ->
                 {auto s : Ref Syn SyntaxInfo} ->
                 Defs -> ClosedTerm ->
                 Core String
displayPatTerm defs tm
    = do ptm <- resugarNoPatvars [] !(normaliseHoles defs [] tm)
         pure (show ptm)

displayClause : {auto c : Ref Ctxt Defs} ->
                {auto s : Ref Syn SyntaxInfo} ->
                Defs -> (vs ** (Env Term vs, Term vs, Term vs)) ->
                Core String
displayClause defs (vs ** (env, lhs, rhs))
    = do lhstm <- resugar env !(normaliseHoles defs env lhs)
         rhstm <- resugar env !(normaliseHoles defs env rhs)
         pure (show lhstm ++ " = " ++ show rhstm)

displayPats : {auto c : Ref Ctxt Defs} ->
              {auto s : Ref Syn SyntaxInfo} ->
              Defs -> (Name, Int, GlobalDef) ->
              Core String
displayPats defs (n, idx, gdef)
    = case definition gdef of
           PMDef _ _ _ _ pats
               => do ty <- displayType defs (n, idx, gdef)
                     ps <- traverse (displayClause defs) pats
                     pure (ty ++ "\n" ++ showSep "\n" ps)
           _ => pure (show n ++ " is not a pattern matching definition")

setOpt : {auto c : Ref Ctxt Defs} ->
         {auto o : Ref ROpts REPLOpts} ->
         REPLOpt -> Core ()
setOpt (ShowImplicits t)
    = do pp <- getPPrint
         setPPrint (record { showImplicits = t } pp)
setOpt (ShowNamespace t)
    = do pp <- getPPrint
         setPPrint (record { fullNamespace = t } pp)
setOpt (ShowTypes t)
    = do opts <- get ROpts
         put ROpts (record { showTypes = t } opts)
setOpt (EvalMode m)
    = do opts <- get ROpts
         put ROpts (record { evalMode = m } opts)
setOpt (Editor e)
    = do opts <- get ROpts
         put ROpts (record { editor = e } opts)
setOpt (CG e)
    = case getCG e of
           Just cg => setCG cg
           Nothing => coreLift $ putStrLn "No such code generator available"

findCG : {auto c : Ref Ctxt Defs} -> Core Codegen
findCG
    = do defs <- get Ctxt
         case codegen (session (options defs)) of
              Chez => pure codegenChez
              Chicken => pure codegenChicken
              Racket => pure codegenRacket

export
compileExp : {auto c : Ref Ctxt Defs} ->
             {auto u : Ref UST UState} ->
             {auto s : Ref Syn SyntaxInfo} ->
             {auto m : Ref MD Metadata} ->
             {auto o : Ref ROpts REPLOpts} ->
             PTerm -> String -> Core ()
compileExp ctm outfile
    = do inidx <- resolveName (UN "[input]")
         ttimp <- desugar AnyExpr [] (PApp replFC (PRef replFC (UN "unsafePerformIO")) ctm)
         (tm, gty) <- elabTerm inidx InExpr [] (MkNested [])
                               [] ttimp Nothing
         tm_erased <- linearCheck replFC Rig1 True [] tm
         ok <- compile !findCG tm_erased outfile
         maybe (pure ())
               (\fname => iputStrLn (outfile ++ " written"))
               ok

export
execExp : {auto c : Ref Ctxt Defs} ->
          {auto u : Ref UST UState} ->
          {auto s : Ref Syn SyntaxInfo} ->
          {auto m : Ref MD Metadata} ->
          PTerm -> Core ()
execExp ctm
    = do ttimp <- desugar AnyExpr [] (PApp replFC (PRef replFC (UN "unsafePerformIO")) ctm)
         inidx <- resolveName (UN "[input]")
         (tm, ty) <- elabTerm inidx InExpr [] (MkNested [])
                                 [] ttimp Nothing
         tm_erased <- linearCheck replFC Rig1 True [] tm
         execute !findCG tm_erased

anyAt : (FC -> Bool) -> FC -> a -> Bool
anyAt p loc y = p loc

printClause : {auto c : Ref Ctxt Defs} ->
              {auto s : Ref Syn SyntaxInfo} ->
              Nat -> ImpClause ->
              Core String
printClause i (PatClause _ lhsraw rhsraw)
    = do lhs <- pterm lhsraw
         rhs <- pterm rhsraw
         pure (pack (replicate i ' ') ++ show lhs ++ " = " ++ show rhs)
printClause i (WithClause _ lhsraw wvraw csraw)
    = do lhs <- pterm lhsraw
         wval <- pterm wvraw
         cs <- traverse (printClause (i + 2)) csraw
         pure (pack (replicate i ' ') ++ show lhs ++ " with (" ++ show wval ++ ")\n" ++
                 showSep "\n" cs)
printClause i (ImpossibleClause _ lhsraw)
    = do lhs <- pterm lhsraw
         pure (pack (replicate i ' ') ++ show lhs ++ " impossible")

lookupDefTyName : Name -> Context ->
                  Core (List (Name, Int, (Def, ClosedTerm)))
lookupDefTyName = lookupNameBy (\g => (definition g, type g))

processEdit : {auto c : Ref Ctxt Defs} ->
              {auto u : Ref UST UState} ->
              {auto s : Ref Syn SyntaxInfo} ->
              {auto m : Ref MD Metadata} ->
              {auto o : Ref ROpts REPLOpts} ->
              EditCmd -> Core ()
processEdit (TypeAt line col name)
    = do defs <- get Ctxt
         glob <- lookupCtxtName name (gamma defs)
         res <- the (Core String) $ case glob of
                     [] => pure ""
                     ts => do tys <- traverse (displayType defs) ts
                              pure (showSep "\n" tys)
         Just (n, num, t) <- findTypeAt (\p, n => within (line-1, col-1) p)
            | Nothing => if res == ""
                            then throw (UndefinedName (MkFC "(interactive)" (0,0) (0,0)) name)
                            else printResult res
         if res == ""
            then printResult (nameRoot n ++ " : " ++
                               !(displayTerm defs t))
            else pure ()
processEdit (CaseSplit line col name)
    = do let find = if col > 0
                       then within (line-1, col-1)
                       else onLine (line-1)
         OK splits <- getSplits (anyAt find) name
             | SplitFail err => printError (show err)
         lines <- updateCase splits (line-1) (col-1)
         printResult $ showSep "\n" lines ++ "\n"
processEdit (AddClause line name)
    = do Just c <- getClause line name
             | Nothing => printError (show name ++ " not defined here")
         printResult c
processEdit (ExprSearch line name hints all)
    = do defs <- get Ctxt
         syn <- get Syn
         let brack = elemBy (\x, y => dropNS x == dropNS y) name (bracketholes syn)
         case !(lookupDefName name (gamma defs)) of
              [(n, nidx, Hole locs _)] =>
                  do tms <- exprSearch replFC name []
                     defs <- get Ctxt
                     restms <- traverse (normaliseHoles defs []) tms
                     itms <- the (Core (List PTerm))
                               (traverse (\tm =>
                                           do let (_ ** (env, tm')) = dropLams locs [] tm
                                              resugar env tm') restms)
                     if all
                        then printResult $ showSep "\n" (map show itms)
                        else case itms of
                                  [] => printError "No search results"
                                  (x :: xs) => printResult
                                                  (show (if brack
                                                            then addBracket replFC x
                                                            else x))
              [] => printError $ "Unknown name " ++ show name
              _ => printError "Not a searchable hole"
  where
    dropLams : Nat -> Env Term vars -> Term vars ->
               (vars' ** (Env Term vars', Term vars'))
    dropLams Z env tm = (_ ** (env, tm))
    dropLams (S k) env (Bind _ _ b sc) = dropLams k (b :: env) sc
    dropLams _ env tm = (_ ** (env, tm))
processEdit (GenerateDef line name)
    = do defs <- get Ctxt
         Just (_, n', _, _) <- findTyDeclAt (\p, n => onLine line p)
             | Nothing => printError ("Can't find declaration for " ++ show name ++ " on line " ++ show line)
         case !(lookupDefExact n' (gamma defs)) of
              Just None =>
                  catch
                    (do Just (fc, cs) <- makeDef (\p, n => onLine line p) n'
                           | Nothing => processEdit (AddClause line name)
                        ls <- traverse (printClause (cast (snd (startPos fc)))) cs
                        printResult $ showSep "\n" ls)
                    (\err => printError $ "Can't find a definition for " ++ show n')
              Just _ => printError "Already defined"
              Nothing => printError $ "Can't find declaration for " ++ show name
processEdit (MakeLemma line name)
    = do defs <- get Ctxt
         syn <- get Syn
         let brack = elemBy (\x, y => dropNS x == dropNS y) name (bracketholes syn)
         case !(lookupDefTyName name (gamma defs)) of
              [(n, nidx, Hole locs _, ty)] =>
                  do (lty, lapp) <- makeLemma replFC name locs ty
                     pty <- pterm lty
                     papp <- pterm lapp
                     opts <- get ROpts
                     let pappstr = show (if brack
                                            then addBracket replFC papp
                                            else papp)
                     case idemode opts of
                          REPL _ => printResult (show name ++ " : " ++ show pty ++ "\n" ++ pappstr)
                          IDEMode i _ f =>
                            send f (SExpList [SymbolAtom "return",
                                    SExpList [SymbolAtom "ok",
                                      SExpList [SymbolAtom "metavariable-lemma",
                                        SExpList [SymbolAtom "replace-metavariable",
                                                  StringAtom pappstr],
                                        SExpList [SymbolAtom "definition-type",
                                                  StringAtom (show name ++ " : " ++ show pty)]]],
                                            toSExp i])
              _ => printError "Can't make lifted definition"
processEdit (MakeCase line name)
    = printError "Not implemented yet"
processEdit (MakeWith line name)
    = do Just l <- getSourceLine line
              | Nothing => printError "Source line not available"
         printResult (makeWith name l)

export
loadMainFile : {auto c : Ref Ctxt Defs} ->
               {auto u : Ref UST UState} ->
               {auto s : Ref Syn SyntaxInfo} ->
               {auto m : Ref MD Metadata} ->
               {auto o : Ref ROpts REPLOpts} ->
               String -> Core ()
loadMainFile f
    = do resetContext
         Right res <- coreLift (readFile f)
            | Left err => do emitError (FileErr f err)
                             setSource ""
         updateErrorLine !(buildDeps f)
         setSource res

-- Returns 'True' if the REPL should continue
export
process : {auto c : Ref Ctxt Defs} ->
          {auto u : Ref UST UState} ->
          {auto s : Ref Syn SyntaxInfo} ->
          {auto m : Ref MD Metadata} ->
          {auto o : Ref ROpts REPLOpts} ->
          REPLCmd -> Core Bool
process (Eval itm)
    = do opts <- get ROpts
         case evalMode opts of
            Execute => do execExp itm; pure True
            _ =>
              do ttimp <- desugar AnyExpr [] itm
                 inidx <- resolveName (UN "[input]")
                 (tm, gty) <- elabTerm inidx (emode (evalMode opts)) [] (MkNested [])
                                       [] ttimp Nothing
                 defs <- get Ctxt
                 opts <- get ROpts
                 let norm = nfun (evalMode opts)
                 itm <- resugar [] !(norm defs [] tm)
                 if showTypes opts
                    then do ty <- getTerm gty
                            ity <- resugar [] !(norm defs [] ty)
                            coreLift (putStrLn (show itm ++ " : " ++ show ity))
                    else coreLift (putStrLn (show itm))
                 pure True
  where
    emode : REPLEval -> ElabMode
    emode EvalTC = InType
    emode _ = InExpr

    nfun : REPLEval -> Defs -> Env Term vs -> Term vs -> Core (Term vs)
    nfun NormaliseAll = normaliseAll
    nfun _ = normalise
process (Check (PRef fc fn))
    = do defs <- get Ctxt
         case !(lookupCtxtName fn (gamma defs)) of
              [] => throw (UndefinedName fc fn)
              ts => do tys <- traverse (displayType defs) ts
                       printResult (showSep "\n" tys)
                       pure True
process (Check itm)
    = do inidx <- resolveName (UN "[input]")
         ttimp <- desugar AnyExpr [] itm
         (tm, gty) <- elabTerm inidx InExpr [] (MkNested [])
                                  [] ttimp Nothing
         defs <- get Ctxt
         itm <- resugar [] !(normaliseHoles defs [] tm)
         ty <- getTerm gty
         ity <- resugar [] !(normaliseScope defs [] ty)
         coreLift (putStrLn (show itm ++ " : " ++ show ity))
         pure True
process (PrintDef fn)
    = do defs <- get Ctxt
         case !(lookupCtxtName fn (gamma defs)) of
              [] => throw (UndefinedName replFC fn)
              ts => do defs <- traverse (displayPats defs) ts
                       printResult (showSep "\n" defs)
                       pure True
process Reload
    = do opts <- get ROpts
         case mainfile opts of
              Nothing => do coreLift $ putStrLn "No file loaded"
                            pure True
              Just f => do loadMainFile f
                           pure True
process (Load f)
    = do opts <- get ROpts
         put ROpts (record { mainfile = Just f } opts)
         -- Clear the context and load again
         loadMainFile f
         pure True
process (CD dir)
    = do setWorkingDir dir
         pure True
process Edit
    = do opts <- get ROpts
         case mainfile opts of
              Nothing => do coreLift $ putStrLn "No file loaded"
                            pure True
              Just f =>
                do let line = maybe "" (\i => " +" ++ show (i + 1)) (errorLine opts)
                   coreLift $ system (editor opts ++ " " ++ f ++ line)
                   loadMainFile f
                   pure True
process (Compile ctm outfile)
    = do compileExp ctm outfile
         pure True
process (Exec ctm)
    = do execExp ctm
         pure True
process (ProofSearch n_in)
    = do defs <- get Ctxt
         [(n, i, ty)] <- lookupTyName n_in (gamma defs)
              | [] => throw (UndefinedName replFC n_in)
              | ns => throw (AmbiguousName replFC (map fst ns))
         tm <- search replFC RigW False 1000 n ty []
         itm <- resugar [] !(normaliseHoles defs [] tm)
         coreLift (putStrLn (show itm))
         pure True
process (Missing n)
    = do defs <- get Ctxt
         case !(lookupCtxtName n (gamma defs)) of
              [] => throw (UndefinedName replFC n)
              ts => do traverse (\fn =>
                          do tot <- getTotality replFC fn
                             the (Core ()) $ case isCovering tot of
                                  MissingCases cs =>
                                     do tms <- traverse (displayPatTerm defs) cs
                                        printResult (show fn ++ ":\n" ++
                                                        showSep "\n" tms)
                                  NonCoveringCall ns_in =>
                                    do ns <- traverse getFullName ns_in
                                       printResult
                                         (show fn ++ ": Calls non covering function"
                                           ++ case ns of
                                                   [fn] => " " ++ show fn
                                                   _ => "s: " ++ showSep ", " (map show ns))
                                  _ => iputStrLn (show fn ++ ": All cases covered"))
                         (map fst ts)
                       pure True
process (Total n)
    = do defs <- get Ctxt
         case !(lookupCtxtName n (gamma defs)) of
              [] => throw (UndefinedName replFC n)
              ts => do traverse (\fn =>
                          do checkTotal replFC fn
                             tot <- getTotality replFC fn
                             iputStrLn (show fn ++ " is " ++ show !(toFullNames tot)))
                               (map fst ts)
                       pure True
process (DebugInfo n)
    = do defs <- get Ctxt
         traverse_ showInfo !(lookupCtxtName n (gamma defs))
         pure True
process (SetOpt opt)
    = do setOpt opt
         pure True
process (SetLog lvl)
    = do setLogLevel lvl
         iputStrLn $ "Log level to set " ++ show lvl
         pure True
process Metavars
    = do ms <- getUserHoles
         case ms of
              [] => iputStrLn $ "No holes"
              [x] => iputStrLn $ "1 hole: " ++ show x
              xs => iputStrLn $ show (length xs) ++ " holes: " ++
                                showSep ", " (map show xs)
         pure True
process (Editing cmd)
    = do ppopts <- getPPrint
         -- Since we're working in a local environment, don't do the usual
         -- thing of printing out the full environment for parameterised
         -- calls or calls in where blocks
         setPPrint (record { showFullEnv = False } ppopts)
         processEdit cmd
         setPPrint ppopts
         pure True
<<<<<<< HEAD
process Quit
    = do iputStrLn "Bye for now!"
         pure False
process NOP
    = pure True
process ShowVersion
    = do opts <- get ROpts
         case idemode opts of
           REPL _ => iputStrLn $ showVersion version
           IDEMode i _ f => do
             let MkVersion (maj, min, patch) t = version
             send f (SExpList [SymbolAtom "return",
                               SExpList [SymbolAtom "ok",
                                         SExpList [SExpList (map (IntegerAtom . cast) [maj, min, patch]),
                                                   SExpList [ StringAtom $ fromMaybe "" t ]]],
                               toSExp i])
         pure False
=======
process Quit 
    = pure False
>>>>>>> 20a2cc0f

processCatch : {auto c : Ref Ctxt Defs} ->
               {auto u : Ref UST UState} ->
               {auto s : Ref Syn SyntaxInfo} ->
               {auto m : Ref MD Metadata} ->
               {auto o : Ref ROpts REPLOpts} ->
               REPLCmd -> Core Bool
processCatch cmd
    = do c' <- branch
         u' <- get UST
         s' <- get Syn
         o' <- get ROpts
         catch (do ust <- get UST
                   r <- process cmd
                   commit
                   pure r)
               (\err => do put Ctxt c'
                           put UST u'
                           put Syn s'
                           put ROpts o'
                           coreLift (putStrLn !(display err))
                           pure True)

parseEmptyCmd : EmptyRule (Maybe REPLCmd)
parseEmptyCmd = eoi *> (pure Nothing)

parseCmd : Rule (Maybe REPLCmd)
parseCmd = do c <- command; eoi; pure $ Just c

parseRepl : String -> Either ParseError (Maybe REPLCmd)
parseRepl inp
    = case fnameCmd [(":load ", Load), (":l ", Load), (":cd ", CD)] inp of
           Nothing => runParser inp (parseEmptyCmd <|> parseCmd)
           Just cmd => Right $ Just cmd
  where
    -- a right load of hackery - we can't tokenise the filename using the
    -- ordinary parser. There's probably a better way...
    getLoad : Nat -> (String -> REPLCmd) -> String -> Maybe REPLCmd
    getLoad n cmd str = Just (cmd (trim (substr n (length str) str)))

    fnameCmd : List (String, String -> REPLCmd) -> String -> Maybe REPLCmd
    fnameCmd [] inp = Nothing
    fnameCmd ((pre, cmd) :: rest) inp
        = if isPrefixOf pre inp
             then getLoad (length pre) cmd inp
             else fnameCmd rest inp

export
interpret : {auto c : Ref Ctxt Defs} ->
            {auto u : Ref UST UState} ->
            {auto s : Ref Syn SyntaxInfo} ->
            {auto m : Ref MD Metadata} ->
            {auto o : Ref ROpts REPLOpts} ->
            String -> Core Bool
interpret inp
    = case parseRepl inp of
           Left err => do printError (show err)
                          pure True
           Right Nothing => pure True
           Right (Just cmd) => processCatch cmd

export
repl : {auto c : Ref Ctxt Defs} ->
       {auto u : Ref UST UState} ->
       {auto s : Ref Syn SyntaxInfo} ->
       {auto m : Ref MD Metadata} ->
       {auto o : Ref ROpts REPLOpts} ->
       Core ()
repl
    = do ns <- getNS
         opts <- get ROpts
         coreLift (putStr (prompt (evalMode opts) ++ showSep "." (reverse ns) ++ "> "))
         inp <- coreLift getLine
         repeat <- interpret inp
         end <- coreLift $ fEOF stdin
<<<<<<< HEAD
         if end
            then do
                    -- start a new line in REPL mode (not relevant in IDE mode)
                    coreLift $ putStrLn ""
                    iputStrLn "Bye for now!"
            else if !(interpret inp)
                    then repl
                    else pure ()
=======
         if repeat && not end
           then repl 
           else 
             do coreLift $ putStrLn "Bye for now!"
                pure ()
>>>>>>> 20a2cc0f

  where
    prompt : REPLEval -> String
    prompt EvalTC = "[tc] "
    prompt NormaliseAll = ""
    prompt Execute = "[exec] "<|MERGE_RESOLUTION|>--- conflicted
+++ resolved
@@ -560,10 +560,8 @@
          processEdit cmd
          setPPrint ppopts
          pure True
-<<<<<<< HEAD
-process Quit
-    = do iputStrLn "Bye for now!"
-         pure False
+process Quit 
+    = pure False
 process NOP
     = pure True
 process ShowVersion
@@ -578,10 +576,6 @@
                                                    SExpList [ StringAtom $ fromMaybe "" t ]]],
                                toSExp i])
          pure False
-=======
-process Quit 
-    = pure False
->>>>>>> 20a2cc0f
 
 processCatch : {auto c : Ref Ctxt Defs} ->
                {auto u : Ref UST UState} ->
@@ -657,22 +651,11 @@
          inp <- coreLift getLine
          repeat <- interpret inp
          end <- coreLift $ fEOF stdin
-<<<<<<< HEAD
-         if end
-            then do
-                    -- start a new line in REPL mode (not relevant in IDE mode)
-                    coreLift $ putStrLn ""
-                    iputStrLn "Bye for now!"
-            else if !(interpret inp)
-                    then repl
-                    else pure ()
-=======
          if repeat && not end
            then repl 
            else 
-             do coreLift $ putStrLn "Bye for now!"
+             do iputStrLn "Bye for now!"
                 pure ()
->>>>>>> 20a2cc0f
 
   where
     prompt : REPLEval -> String
