--- conflicted
+++ resolved
@@ -295,15 +295,9 @@
                             then throw (UndefinedName (MkFC "(interactive)" (0,0) (0,0)) name)
                             else printResult res
          if res == ""
-<<<<<<< HEAD
-            then printResult !(showHole defs [] n num t)
-            else printResult (res ++ "\n\n" ++ "Locally:\n" ++
-                                     !(showHole defs [] n num t))
-=======
             then printResult (nameRoot n ++ " : " ++
                                !(displayTerm defs t))
             else pure ()
->>>>>>> 728ef085
 processEdit (CaseSplit line col name)
     = do let find = if col > 0
                        then within (line-1, col-1)
