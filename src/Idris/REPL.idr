module Idris.REPL

import Compiler.Scheme.Chez
import Compiler.Scheme.Chicken
import Compiler.Scheme.Racket
import Compiler.Common

import Core.AutoSearch
import Core.CaseTree
import Core.CompileExpr
import Core.Context
import Core.Env
import Core.InitPrimitives
import Core.LinearCheck
import Core.Metadata
import Core.Normalise
import Core.Options
import Core.Termination
import Core.TT
import Core.Unify

import Idris.Desugar
import Idris.Error
import Idris.IDEMode.CaseSplit
import Idris.IDEMode.Commands
import Idris.IDEMode.MakeClause
import Idris.ModTree
import Idris.Parser
import Idris.Resugar
import public Idris.REPLCommon
import Idris.Syntax
import Idris.Version

import TTImp.Elab
import TTImp.Elab.Check
import TTImp.Interactive.CaseSplit
import TTImp.Interactive.ExprSearch
import TTImp.Interactive.GenerateDef
import TTImp.Interactive.MakeLemma
import TTImp.TTImp
import TTImp.ProcessDecls

import Control.Catchable
import Data.NameMap

import System

%default covering

showInfo : {auto c : Ref Ctxt Defs} ->
           (Name, Int, GlobalDef) -> Core ()
showInfo (n, idx, d)
    = do coreLift $ putStrLn (show (fullname d) ++ " ==> " ++
                              show !(toFullNames (definition d)))
         coreLift $ putStrLn (show (multiplicity d))
         coreLift $ putStrLn ("Erasable args: " ++ show (eraseArgs d))
         case compexpr d of
              Nothing => pure ()
              Just expr => coreLift $ putStrLn ("Compiled: " ++ show expr)
         coreLift $ putStrLn ("Refers to: " ++
                               show !(traverse getFullName (keys (refersTo d))))
         when (not (isNil (sizeChange d))) $
            let scinfo = map (\s => show (fnCall s) ++ ": " ++
                                    show (fnArgs s)) !(traverse toFullNames (sizeChange d)) in
                coreLift $ putStrLn $
                        "Size change: " ++ showSep ", " scinfo

isHole : GlobalDef -> Maybe Nat
isHole def
    = case definition def of
           Hole locs _ => Just locs
           _ => Nothing

showCount : RigCount -> String
showCount Rig0 = " 0 "
showCount Rig1 = " 1 "
showCount RigW = "   "

impBracket : Bool -> String -> String
impBracket False str = str
impBracket True str = "{" ++ str ++ "}"

showName : Name -> Bool
showName (UN "_") = False
showName (MN "_" _) = False
showName _ = True

tidy : Name -> String
tidy (MN n _) = n
tidy n = show n

showEnv : {auto c : Ref Ctxt Defs} ->
          {auto s : Ref Syn SyntaxInfo} ->
          Defs -> Env Term vars -> Name -> Nat -> Term vars ->
          Core (List (Name, String), String)
showEnv defs env fn (S args) (Bind fc x (Let c val ty) sc)
    = showEnv defs env fn args (subst val sc)
showEnv defs env fn (S args) (Bind fc x b sc)
    = do ity <- resugar env !(normalise defs env (binderType b))
         let pre = if showName x
                      then showCount (multiplicity b) ++
                           impBracket (implicitBind b) (tidy x ++ " : " ++ show ity) ++ "\n"
                      else ""
         (envstr, ret) <- showEnv defs (b :: env) fn args sc
         pure ((x, pre) :: envstr, ret)
  where
    implicitBind : Binder (Term vars) -> Bool
    implicitBind (Pi _ Explicit _) = False
    implicitBind (Pi _ _ _) = True
    implicitBind (Lam _ Explicit _) = False
    implicitBind (Lam _ _ _) = True
    implicitBind _ = False
showEnv defs env fn args ty
    = do ity <- resugar env !(normalise defs env ty)
         pure ([], "-------------------------------------\n" ++
                    nameRoot fn ++ " : " ++ show ity)

showHole : {auto c : Ref Ctxt Defs} ->
           {auto s : Ref Syn SyntaxInfo} ->
           Defs -> Env Term vars -> Name -> Nat -> Term vars ->
           Core String
showHole gam env fn args ty
    = do (envs, ret) <- showEnv gam env fn args ty
         pp <- getPPrint
         let envs' = if showImplicits pp
                        then envs
                        else dropShadows envs
         pure (concat (map snd envs') ++ ret)
  where
    dropShadows : List (Name, a) -> List (Name, a)
    dropShadows [] = []
    dropShadows ((n, ty) :: ns)
        = if n `elem` map fst ns
             then dropShadows ns
             else (n, ty) :: dropShadows ns

displayType : {auto c : Ref Ctxt Defs} ->
              {auto s : Ref Syn SyntaxInfo} ->
              Defs -> (Name, Int, GlobalDef) ->
              Core String
displayType defs (n, i, gdef)
    = maybe (do tm <- resugar [] !(normaliseHoles defs [] (type gdef))
                pure (show (fullname gdef) ++ " : " ++ show tm))
            (\num => showHole defs [] n num (type gdef))
            (isHole gdef)

getEnvTerm : List Name -> Env Term vars -> Term vars ->
             (vars' ** (Env Term vars', Term vars'))
getEnvTerm (n :: ns) env (Bind fc x b sc)
    = if n == x
         then getEnvTerm ns (b :: env) sc
         else (_ ** (env, Bind fc x b sc))
getEnvTerm _ env tm = (_ ** (env, tm))

displayTerm : {auto c : Ref Ctxt Defs} ->
              {auto s : Ref Syn SyntaxInfo} ->
              Defs -> ClosedTerm ->
              Core String
displayTerm defs tm
    = do ptm <- resugar [] !(normaliseHoles defs [] tm)
         pure (show ptm)

displayPatTerm : {auto c : Ref Ctxt Defs} ->
                 {auto s : Ref Syn SyntaxInfo} ->
                 Defs -> ClosedTerm ->
                 Core String
displayPatTerm defs tm
    = do ptm <- resugarNoPatvars [] !(normaliseHoles defs [] tm)
         pure (show ptm)

displayClause : {auto c : Ref Ctxt Defs} ->
                {auto s : Ref Syn SyntaxInfo} ->
                Defs -> (vs ** (Env Term vs, Term vs, Term vs)) ->
                Core String
displayClause defs (vs ** (env, lhs, rhs))
    = do lhstm <- resugar env !(normaliseHoles defs env lhs)
         rhstm <- resugar env !(normaliseHoles defs env rhs)
         pure (show lhstm ++ " = " ++ show rhstm)

displayPats : {auto c : Ref Ctxt Defs} ->
              {auto s : Ref Syn SyntaxInfo} ->
              Defs -> (Name, Int, GlobalDef) ->
              Core String
displayPats defs (n, idx, gdef)
    = case definition gdef of
           PMDef _ _ _ _ pats
               => do ty <- displayType defs (n, idx, gdef)
                     ps <- traverse (displayClause defs) pats
                     pure (ty ++ "\n" ++ showSep "\n" ps)
           _ => pure (show n ++ " is not a pattern matching definition")

setOpt : {auto c : Ref Ctxt Defs} ->
         {auto o : Ref ROpts REPLOpts} ->
         REPLOpt -> Core ()
setOpt (ShowImplicits t)
    = do pp <- getPPrint
         setPPrint (record { showImplicits = t } pp)
setOpt (ShowNamespace t)
    = do pp <- getPPrint
         setPPrint (record { fullNamespace = t } pp)
setOpt (ShowTypes t)
    = do opts <- get ROpts
         put ROpts (record { showTypes = t } opts)
setOpt (EvalMode m)
    = do opts <- get ROpts
         put ROpts (record { evalMode = m } opts)
setOpt (Editor e)
    = do opts <- get ROpts
         put ROpts (record { editor = e } opts)
setOpt (CG e)
    = case getCG e of
           Just cg => setCG cg
           Nothing => iputStrLn "No such code generator available"

getOptions : {auto c : Ref Ctxt Defs} ->
         {auto o : Ref ROpts REPLOpts} ->
         Core (List REPLOpt)
getOptions = do
  pp <- getPPrint
  opts <- get ROpts
  pure $ [ ShowImplicits (showImplicits pp), ShowNamespace (fullNamespace pp)
         , ShowTypes (showTypes opts), EvalMode (evalMode opts)
         , Editor (editor opts)
         ]

findCG : {auto c : Ref Ctxt Defs} -> Core Codegen
findCG
    = do defs <- get Ctxt
         case codegen (session (options defs)) of
              Chez => pure codegenChez
              Chicken => pure codegenChicken
              Racket => pure codegenRacket

anyAt : (FC -> Bool) -> FC -> a -> Bool
anyAt p loc y = p loc

printClause : {auto c : Ref Ctxt Defs} ->
              {auto s : Ref Syn SyntaxInfo} ->
              Nat -> ImpClause ->
              Core String
printClause i (PatClause _ lhsraw rhsraw)
    = do lhs <- pterm lhsraw
         rhs <- pterm rhsraw
         pure (pack (replicate i ' ') ++ show lhs ++ " = " ++ show rhs)
printClause i (WithClause _ lhsraw wvraw csraw)
    = do lhs <- pterm lhsraw
         wval <- pterm wvraw
         cs <- traverse (printClause (i + 2)) csraw
         pure (pack (replicate i ' ') ++ show lhs ++ " with (" ++ show wval ++ ")\n" ++
                 showSep "\n" cs)
printClause i (ImpossibleClause _ lhsraw)
    = do lhs <- pterm lhsraw
         pure (pack (replicate i ' ') ++ show lhs ++ " impossible")

lookupDefTyName : Name -> Context ->
                  Core (List (Name, Int, (Def, ClosedTerm)))
lookupDefTyName = lookupNameBy (\g => (definition g, type g))

public export
data EditResult : Type where
  DisplayEdit : List String -> EditResult
  EditError : String -> EditResult
  MadeLemma : Name -> PTerm -> String -> EditResult

processEdit : {auto c : Ref Ctxt Defs} ->
              {auto u : Ref UST UState} ->
              {auto s : Ref Syn SyntaxInfo} ->
              {auto m : Ref MD Metadata} ->
              {auto o : Ref ROpts REPLOpts} ->
              EditCmd -> Core EditResult
processEdit (TypeAt line col name)
    = do defs <- get Ctxt
         glob <- lookupCtxtName name (gamma defs)
         res <- the (Core String) $ case glob of
                     [] => pure ""
                     ts => do tys <- traverse (displayType defs) ts
                              pure (showSep "\n" tys)
         Just (n, num, t) <- findTypeAt (\p, n => within (line-1, col-1) p)
            | Nothing => if res == ""
                            then throw (UndefinedName (MkFC "(interactive)" (0,0) (0,0)) name)
                            else pure (DisplayEdit [res])
         if res == ""
            then pure (DisplayEdit [ nameRoot n ++ " : " ++
                                       !(displayTerm defs t)])
            else pure (DisplayEdit [])  -- ? Why () This means there is a global name and a type at (line,col)
processEdit (CaseSplit line col name)
    = do let find = if col > 0
                       then within (line-1, col-1)
                       else onLine (line-1)
         OK splits <- getSplits (anyAt find) name
             | SplitFail err => pure (EditError (show err))
         lines <- updateCase splits (line-1) (col-1)
         pure $ DisplayEdit lines
processEdit (AddClause line name)
    = do Just c <- getClause line name
             | Nothing => pure (EditError (show name ++ " not defined here"))
         pure $ DisplayEdit [c]
processEdit (ExprSearch line name hints all)
    = do defs <- get Ctxt
         syn <- get Syn
         let brack = elemBy (\x, y => dropNS x == dropNS y) name (bracketholes syn)
         case !(lookupDefName name (gamma defs)) of
              [(n, nidx, Hole locs _)] =>
                  do tms <- exprSearch replFC name []
                     defs <- get Ctxt
                     restms <- traverse (normaliseHoles defs []) tms
                     itms <- the (Core (List PTerm))
                               (traverse (\tm =>
                                           do let (_ ** (env, tm')) = dropLams locs [] tm
                                              resugar env tm') restms)
                     if all
                        then pure $ DisplayEdit (map show itms)
                        else case itms of
                                  [] => pure $ EditError "No search results"
                                  (x :: xs) => pure $ DisplayEdit
                                                      [show (if brack
                                                            then addBracket replFC x
                                                            else x)]
              [] => pure $ EditError $ "Unknown name " ++ show name
              _ => pure $ EditError "Not a searchable hole"
  where
    dropLams : Nat -> Env Term vars -> Term vars ->
               (vars' ** (Env Term vars', Term vars'))
    dropLams Z env tm = (_ ** (env, tm))
    dropLams (S k) env (Bind _ _ b sc) = dropLams k (b :: env) sc
    dropLams _ env tm = (_ ** (env, tm))
processEdit (GenerateDef line name)
    = do defs <- get Ctxt
         Just (_, n', _, _) <- findTyDeclAt (\p, n => onLine line p)
             | Nothing => pure (EditError ("Can't find declaration for " ++ show name ++ " on line " ++ show line))
         case !(lookupDefExact n' (gamma defs)) of
              Just None =>
                  catch
                    (do Just (fc, cs) <- makeDef (\p, n => onLine line p) n'
                           | Nothing => processEdit (AddClause line name)
                        ls <- traverse (printClause (cast (snd (startPos fc)))) cs
                        pure $ DisplayEdit ls)
                    (\err => pure $ EditError $ "Can't find a definition for " ++ show n')
              Just _ => pure $ EditError "Already defined"
              Nothing => pure $ EditError $ "Can't find declaration for " ++ show name
processEdit (MakeLemma line name)
    = do defs <- get Ctxt
         syn <- get Syn
         let brack = elemBy (\x, y => dropNS x == dropNS y) name (bracketholes syn)
         case !(lookupDefTyName name (gamma defs)) of
              [(n, nidx, Hole locs _, ty)] =>
                  do (lty, lapp) <- makeLemma replFC name locs ty
                     pty <- pterm lty
                     papp <- pterm lapp
                     opts <- get ROpts
                     let pappstr = show (if brack
                                            then addBracket replFC papp
                                            else papp)
                     pure $ MadeLemma name pty pappstr
              _ => pure $ EditError "Can't make lifted definition"
processEdit (MakeCase line name)
    = pure $ EditError "Not implemented yet"
processEdit (MakeWith line name)
    = do Just l <- getSourceLine line
              | Nothing => pure (EditError "Source line not available")
         pure $ DisplayEdit [makeWith name l]

public export
data MissedResult : Type where
  CasesMissing : Name -> List String  -> MissedResult
  CallsNonCovering : Name -> List Name -> MissedResult
  AllCasesCovered : Name -> MissedResult

public export
data REPLResult : Type where
  Done : REPLResult
  REPLError : String -> REPLResult
  Executed : PTerm -> REPLResult
  Evaluated : PTerm -> (Maybe PTerm) -> REPLResult
  Printed : List String -> REPLResult
  TermChecked : PTerm -> PTerm -> REPLResult
  FileLoaded : String -> REPLResult
  ErrorLoadingFile : String -> FileError -> REPLResult
  ErrorsBuildingFile : String -> List Error -> REPLResult
  NoFileLoaded : REPLResult
  ChangedDirectory : String -> REPLResult
  CompilationFailed: REPLResult
  Compiled : String -> REPLResult
  ProofFound : PTerm -> REPLResult
  Missed : List MissedResult -> REPLResult
  CheckedTotal : List (Name, Totality) -> REPLResult
  FoundHoles : List Name -> REPLResult
  OptionsSet : List REPLOpt -> REPLResult
  LogLevelSet : Nat -> REPLResult
  VersionIs : Version -> REPLResult
  Exited : REPLResult
  Edited : EditResult -> REPLResult

export
execExp : {auto c : Ref Ctxt Defs} ->
          {auto u : Ref UST UState} ->
          {auto s : Ref Syn SyntaxInfo} ->
          {auto m : Ref MD Metadata} ->
          PTerm -> Core REPLResult
execExp ctm
    = do ttimp <- desugar AnyExpr [] (PApp replFC (PRef replFC (UN "unsafePerformIO")) ctm)
         inidx <- resolveName (UN "[input]")
         (tm, ty) <- elabTerm inidx InExpr [] (MkNested [])
                                 [] ttimp Nothing
         tm_erased <- linearCheck replFC Rig1 True [] tm
         execute !findCG tm_erased
         pure $ Executed ctm


export
compileExp : {auto c : Ref Ctxt Defs} ->
             {auto u : Ref UST UState} ->
             {auto s : Ref Syn SyntaxInfo} ->
             {auto m : Ref MD Metadata} ->
             {auto o : Ref ROpts REPLOpts} ->
             PTerm -> String -> Core REPLResult
compileExp ctm outfile
    = do inidx <- resolveName (UN "[input]")
         ttimp <- desugar AnyExpr [] (PApp replFC (PRef replFC (UN "unsafePerformIO")) ctm)
         (tm, gty) <- elabTerm inidx InExpr [] (MkNested [])
                               [] ttimp Nothing
         tm_erased <- linearCheck replFC Rig1 True [] tm
         ok <- compile !findCG tm_erased outfile
         maybe (pure CompilationFailed)
               (pure . Compiled)
               ok

export
loadMainFile : {auto c : Ref Ctxt Defs} ->
               {auto u : Ref UST UState} ->
               {auto s : Ref Syn SyntaxInfo} ->
               {auto m : Ref MD Metadata} ->
               {auto o : Ref ROpts REPLOpts} ->
               String -> Core REPLResult
loadMainFile f
    = do resetContext
         Right res <- coreLift (readFile f)
            | Left err => do setSource ""
                             pure (ErrorLoadingFile f err)
         errs <- buildDeps f
         updateErrorLine errs
         setSource res
         case errs of
           [] => pure (FileLoaded f)
           _ => pure (ErrorsBuildingFile f errs)


||| Process a single `REPLCmd`
|||
||| Returns `REPLResult` for display by the higher level shell which
||| is invoking this interactive command processing.
export
process : {auto c : Ref Ctxt Defs} ->
          {auto u : Ref UST UState} ->
          {auto s : Ref Syn SyntaxInfo} ->
          {auto m : Ref MD Metadata} ->
          {auto o : Ref ROpts REPLOpts} ->
          REPLCmd -> Core REPLResult
process (Eval itm)
    = do opts <- get ROpts
         case evalMode opts of
            Execute => do execExp itm; pure (Executed itm)
            _ =>
              do ttimp <- desugar AnyExpr [] itm
                 inidx <- resolveName (UN "[input]")
                 (tm, gty) <- elabTerm inidx (emode (evalMode opts)) [] (MkNested [])
                                       [] ttimp Nothing
                 defs <- get Ctxt
                 opts <- get ROpts
                 let norm = nfun (evalMode opts)
                 ntm <- norm defs [] tm
                 itm <- resugar [] ntm
                 logTermNF 5 "Normalised" [] ntm
                 if showTypes opts
                    then do ty <- getTerm gty
                            ity <- resugar [] !(norm defs [] ty)
                            pure (Evaluated itm (Just ity))
                    else pure (Evaluated itm Nothing)
  where
    emode : REPLEval -> ElabMode
    emode EvalTC = InType
    emode _ = InExpr

    nfun : REPLEval -> Defs -> Env Term vs -> Term vs -> Core (Term vs)
    nfun NormaliseAll = normaliseAll
    nfun _ = normalise
process (Check (PRef fc fn))
    = do defs <- get Ctxt
         case !(lookupCtxtName fn (gamma defs)) of
              [] => throw (UndefinedName fc fn)
              ts => do tys <- traverse (displayType defs) ts
                       pure (Printed tys)
process (Check itm)
    = do inidx <- resolveName (UN "[input]")
         ttimp <- desugar AnyExpr [] itm
         (tm, gty) <- elabTerm inidx InExpr [] (MkNested [])
                                  [] ttimp Nothing
         defs <- get Ctxt
         itm <- resugar [] !(normaliseHoles defs [] tm)
         ty <- getTerm gty
         ity <- resugar [] !(normaliseScope defs [] ty)
         pure (TermChecked itm ity)
process (PrintDef fn)
    = do defs <- get Ctxt
         case !(lookupCtxtName fn (gamma defs)) of
              [] => throw (UndefinedName replFC fn)
              ts => do defs <- traverse (displayPats defs) ts
                       pure (Printed defs)
process Reload
    = do opts <- get ROpts
         case mainfile opts of
              Nothing => pure NoFileLoaded
              Just f => loadMainFile f
process (Load f)
    = do opts <- get ROpts
         put ROpts (record { mainfile = Just f } opts)
         -- Clear the context and load again
         loadMainFile f
process (CD dir)
    = do setWorkingDir dir
         pure (ChangedDirectory dir)
process Edit
    = do opts <- get ROpts
         case mainfile opts of
              Nothing => pure NoFileLoaded
              Just f =>
                do let line = maybe "" (\i => " +" ++ show (i + 1)) (errorLine opts)
                   coreLift $ system (editor opts ++ " " ++ f ++ line)
                   loadMainFile f
process (Compile ctm outfile)
    = compileExp ctm outfile
process (Exec ctm)
    = execExp ctm
process (ProofSearch n_in)
    = do defs <- get Ctxt
         [(n, i, ty)] <- lookupTyName n_in (gamma defs)
              | [] => throw (UndefinedName replFC n_in)
              | ns => throw (AmbiguousName replFC (map fst ns))
         tm <- search replFC RigW False 1000 n ty []
         itm <- resugar [] !(normaliseHoles defs [] tm)
         pure $ ProofFound itm
process (Missing n)
    = do defs <- get Ctxt
         case !(lookupCtxtName n (gamma defs)) of
              [] => throw (UndefinedName replFC n)
              ts => map Missed $ traverse (\fn =>
                                         do tot <- getTotality replFC fn
                                            the (Core MissedResult) $ case isCovering tot of
                                                 MissingCases cs =>
                                                    do tms <- traverse (displayPatTerm defs) cs
                                                       pure $ CasesMissing fn tms
                                                 NonCoveringCall ns_in =>
                                                   do ns <- traverse getFullName ns_in
                                                      pure $ CallsNonCovering fn ns
                                                 _ => pure $ AllCasesCovered fn)
                               (map fst ts)
process (Total n)
    = do defs <- get Ctxt
         case !(lookupCtxtName n (gamma defs)) of
              [] => throw (UndefinedName replFC n)
              ts => map CheckedTotal $
                    traverse (\fn =>
                          do checkTotal replFC fn
                             tot <- getTotality replFC fn >>= toFullNames
                             pure $ (fn, tot))
                               (map fst ts)
process (DebugInfo n)
    = do defs <- get Ctxt
         traverse_ showInfo !(lookupCtxtName n (gamma defs))
         pure Done
process (SetOpt opt)
    = do setOpt opt
         pure Done
process GetOpts
    = do opts <- getOptions
         pure $ OptionsSet opts
process (SetLog lvl)
    = do setLogLevel lvl
         pure $ LogLevelSet lvl
process Metavars
    = do ms <- getUserHoles
         pure $ FoundHoles ms
process (Editing cmd)
    = do ppopts <- getPPrint
         -- Since we're working in a local environment, don't do the usual
         -- thing of printing out the full environment for parameterised
         -- calls or calls in where blocks
         setPPrint (record { showFullEnv = False } ppopts)
         res <- processEdit cmd
         setPPrint ppopts
<<<<<<< HEAD
         pure $ Edited res
process Quit
    = pure Exited
=======
         pure True
process Quit
    = pure False
>>>>>>> c85ffd2c
process NOP
    = pure Done
process ShowVersion
    = pure $ VersionIs  version

processCatch : {auto c : Ref Ctxt Defs} ->
               {auto u : Ref UST UState} ->
               {auto s : Ref Syn SyntaxInfo} ->
               {auto m : Ref MD Metadata} ->
               {auto o : Ref ROpts REPLOpts} ->
               REPLCmd -> Core REPLResult
processCatch cmd
    = do c' <- branch
         u' <- get UST
         s' <- get Syn
         o' <- get ROpts
         catch (do ust <- get UST
                   r <- process cmd
                   commit
                   pure r)
               (\err => do put Ctxt c'
                           put UST u'
                           put Syn s'
                           put ROpts o'
                           pure $ REPLError !(display err)
                           )

parseEmptyCmd : EmptyRule (Maybe REPLCmd)
parseEmptyCmd = eoi *> (pure Nothing)

parseCmd : EmptyRule (Maybe REPLCmd)
parseCmd = do c <- command; eoi; pure $ Just c

export
parseRepl : String -> Either ParseError (Maybe REPLCmd)
parseRepl inp
    = case fnameCmd [(":load ", Load), (":l ", Load), (":cd ", CD)] inp of
           Nothing => runParser inp (parseEmptyCmd <|> parseCmd)
           Just cmd => Right $ Just cmd
  where
    -- a right load of hackery - we can't tokenise the filename using the
    -- ordinary parser. There's probably a better way...
    getLoad : Nat -> (String -> REPLCmd) -> String -> Maybe REPLCmd
    getLoad n cmd str = Just (cmd (trim (substr n (length str) str)))

    fnameCmd : List (String, String -> REPLCmd) -> String -> Maybe REPLCmd
    fnameCmd [] inp = Nothing
    fnameCmd ((pre, cmd) :: rest) inp
        = if isPrefixOf pre inp
             then getLoad (length pre) cmd inp
             else fnameCmd rest inp

export
interpret : {auto c : Ref Ctxt Defs} ->
            {auto u : Ref UST UState} ->
            {auto s : Ref Syn SyntaxInfo} ->
            {auto m : Ref MD Metadata} ->
            {auto o : Ref ROpts REPLOpts} ->
            String -> Core REPLResult
interpret inp
    = case parseRepl inp of
           Left err => pure $ REPLError (show err)
           Right Nothing => pure Done
           Right (Just cmd) => processCatch cmd

<<<<<<< HEAD
mutual
  export
=======
export
repl : {auto c : Ref Ctxt Defs} ->
       {auto u : Ref UST UState} ->
       {auto s : Ref Syn SyntaxInfo} ->
       {auto m : Ref MD Metadata} ->
       {auto o : Ref ROpts REPLOpts} ->
       Core ()
repl
    = do ns <- getNS
         opts <- get ROpts
         coreLift (putStr (prompt (evalMode opts) ++ showSep "." (reverse ns) ++ "> "))
         inp <- coreLift getLine
         repeat <- interpret inp
         end <- coreLift $ fEOF stdin
         if repeat && not end
           then repl
           else
             do iputStrLn "Bye for now!"
                pure ()
>>>>>>> c85ffd2c

  repl : {auto c : Ref Ctxt Defs} ->
         {auto u : Ref UST UState} ->
         {auto s : Ref Syn SyntaxInfo} ->
         {auto m : Ref MD Metadata} ->
         {auto o : Ref ROpts REPLOpts} ->
         Core ()
  repl
      = do ns <- getNS
           opts <- get ROpts
           coreLift (putStr (prompt (evalMode opts) ++ showSep "." (reverse ns) ++ "> "))
           inp <- coreLift getLine
           end <- coreLift $ fEOF stdin
           if end
              then do
                      -- start a new line in REPL mode (not relevant in IDE mode)
                      coreLift $ putStrLn ""
                      iputStrLn "Bye for now!"
              else do res <- interpret inp
                      handleResult res

    where
      prompt : REPLEval -> String
      prompt EvalTC = "[tc] "
      prompt NormaliseAll = ""
      prompt Execute = "[exec] "

  handleMissing : MissedResult -> String
  handleMissing (CasesMissing x xs) = show x ++ ":\n" ++ showSep "\n" xs
  handleMissing (CallsNonCovering fn ns) = (show fn ++ ": Calls non covering function"
                                           ++ (case ns of
                                                 [f] => " " ++ show f
                                                 _ => "s: " ++ showSep ", " (map show ns)))
  handleMissing (AllCasesCovered fn) = show fn ++ ": All cases covered"

  export
  handleResult : {auto c : Ref Ctxt Defs} ->
         {auto u : Ref UST UState} ->
         {auto s : Ref Syn SyntaxInfo} ->
         {auto m : Ref MD Metadata} ->
         {auto o : Ref ROpts REPLOpts} -> REPLResult -> Core ()
  handleResult Exited = iputStrLn "Bye for now!"
  handleResult other = do { displayResult other ; repl }

  export
  displayResult : {auto c : Ref Ctxt Defs} ->
         {auto u : Ref UST UState} ->
         {auto s : Ref Syn SyntaxInfo} ->
         {auto m : Ref MD Metadata} ->
         {auto o : Ref ROpts REPLOpts} -> REPLResult -> Core ()
  displayResult  (REPLError err) = printError err
  displayResult  (Evaluated x Nothing) = printResult $ show x
  displayResult  (Evaluated x (Just y)) = printResult $ show x ++ " : " ++ show y
  displayResult  (Printed xs) = printResult (showSep "\n" xs)
  displayResult  (TermChecked x y) = printResult $ show x ++ " : " ++ show y
  displayResult  (FileLoaded x) = printResult $ "Loaded file " ++ x
  displayResult  (ErrorLoadingFile x err) = printError $ "Error loading file " ++ x ++ ": " ++ show err
  displayResult  (ErrorsBuildingFile x errs) = printError $ "Error(s) building file " ++ x ++ ": " ++ (showSep "\n" $ map show errs)
  displayResult  NoFileLoaded = printError "No file can be reloaded"
  displayResult  (ChangedDirectory dir) = printResult ("Changed directory to " ++ dir)
  displayResult  CompilationFailed = printError "Compilation failed"
  displayResult  (Compiled f) = printResult $ "File " ++ f ++ " written"
  displayResult  (ProofFound x) = printResult $ show x
  displayResult  (Missed cases) = printResult $ showSep "\n" $ map handleMissing cases
  displayResult  (CheckedTotal xs) = printResult $ showSep "\n" $ map (\ (fn, tot) => (show fn ++ " is " ++ show tot)) xs
  displayResult  (FoundHoles []) = printResult $ "No holes"
  displayResult  (FoundHoles [x]) = printResult $ "1 hole: " ++ show x
  displayResult  (FoundHoles xs) = printResult $ show (length xs) ++ " holes: " ++
                                   showSep ", " (map show xs)
  displayResult  (LogLevelSet k) = printResult $ "Set loglevel to " ++ show k
  displayResult  (VersionIs x) = printResult $ showVersion x
  displayResult  (Edited (DisplayEdit xs)) = printResult $ showSep "\n" xs
  displayResult  (Edited (EditError x)) = printError x
  displayResult  (Edited (MadeLemma name pty pappstr)) = printResult (show name ++ " : " ++ show pty ++ "\n" ++ pappstr)
  displayResult  (OptionsSet opts) = printResult $ showSep "\n" $ map show opts
  displayResult  _ = pure ()

  export
  displayErrors : {auto c : Ref Ctxt Defs} ->
         {auto u : Ref UST UState} ->
         {auto s : Ref Syn SyntaxInfo} ->
         {auto m : Ref MD Metadata} ->
         {auto o : Ref ROpts REPLOpts} -> REPLResult -> Core ()
  displayErrors  (ErrorLoadingFile x err) = printError $ "File error in " ++ x ++ ": " ++ show err
  displayErrors _ = pure ()<|MERGE_RESOLUTION|>--- conflicted
+++ resolved
@@ -588,15 +588,9 @@
          setPPrint (record { showFullEnv = False } ppopts)
          res <- processEdit cmd
          setPPrint ppopts
-<<<<<<< HEAD
          pure $ Edited res
 process Quit
     = pure Exited
-=======
-         pure True
-process Quit
-    = pure False
->>>>>>> c85ffd2c
 process NOP
     = pure Done
 process ShowVersion
@@ -662,30 +656,8 @@
            Right Nothing => pure Done
            Right (Just cmd) => processCatch cmd
 
-<<<<<<< HEAD
 mutual
   export
-=======
-export
-repl : {auto c : Ref Ctxt Defs} ->
-       {auto u : Ref UST UState} ->
-       {auto s : Ref Syn SyntaxInfo} ->
-       {auto m : Ref MD Metadata} ->
-       {auto o : Ref ROpts REPLOpts} ->
-       Core ()
-repl
-    = do ns <- getNS
-         opts <- get ROpts
-         coreLift (putStr (prompt (evalMode opts) ++ showSep "." (reverse ns) ++ "> "))
-         inp <- coreLift getLine
-         repeat <- interpret inp
-         end <- coreLift $ fEOF stdin
-         if repeat && not end
-           then repl
-           else
-             do iputStrLn "Bye for now!"
-                pure ()
->>>>>>> c85ffd2c
 
   repl : {auto c : Ref Ctxt Defs} ->
          {auto u : Ref UST UState} ->
@@ -698,12 +670,12 @@
            opts <- get ROpts
            coreLift (putStr (prompt (evalMode opts) ++ showSep "." (reverse ns) ++ "> "))
            inp <- coreLift getLine
+           repeat <- interpret inp
            end <- coreLift $ fEOF stdin
-           if end
-              then do
-                      -- start a new line in REPL mode (not relevant in IDE mode)
-                      coreLift $ putStrLn ""
-                      iputStrLn "Bye for now!"
+           if repeat && not end
+              then repl
+              else do iputStrLn "Bye for now!"
+                      pure ()
               else do res <- interpret inp
                       handleResult res
 
