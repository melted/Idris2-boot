module Idris.CommandLine

<<<<<<< HEAD
import YafflePaths
=======
import Data.String
>>>>>>> 65e7bdb1

%default total

public export
data PkgCommand
      = Build
      | Install
      | Clean
      | REPL


export
Show PkgCommand where
  show Build = "--build"
  show Install = "--install"
  show Clean = "--clean"
  show REPL = "--repl"

||| CLOpt - possible command line options
public export
data CLOpt
  =
   ||| Only typecheck the given file
  CheckOnly |
   ||| The output file from the code generator
  OutputFile String |
   ||| Execute a given function after checking the source file
  ExecFn String |
   ||| Use a specific code generator (default chez)
  SetCG String |
   ||| Don't implicitly import Prelude
  NoPrelude |
   ||| Show the installation prefix
  ShowPrefix |
   ||| Display Idris version
  Version |
   ||| Display help text
  Help |
   ||| Run Idris 2 in quiet mode
  Quiet |
   ||| Add a package as a dependency
  PkgPath String |
   ||| Build or install a given package, depending on PkgCommand
  Package PkgCommand String |
   ||| The input Idris file
  InputFile String |
   ||| Whether or not to run in IdeMode (easily parsable for other tools)
  IdeMode |
   ||| Whether or not to run IdeMode (using a socket instead of stdin/stdout)
  IdeModeSocket String |
   ||| Run as a checker for the core language TTImp
  Yaffle String |
  Timing |
  BlodwenPaths


ActType : List String -> Type
ActType [] = List CLOpt
ActType (a :: as) = String -> ActType as

record OptDesc where
  constructor MkOpt
  flags : List String
  argdescs : List String
  action : ActType argdescs
  help : Maybe String

options : List OptDesc
options = [MkOpt ["--check", "-c"] [] [CheckOnly]
              (Just "Exit after checking source file"),
           MkOpt ["--output", "-o"] ["file"] (\f => [OutputFile f, Quiet])
              (Just "Specify output file"),
           MkOpt ["--exec", "-x"] ["name"] (\f => [ExecFn f, Quiet])
              (Just "Execute function after checking source file"),
           MkOpt ["--no-prelude"] [] [NoPrelude]
              (Just "Don't implicitly import Prelude"),
           MkOpt ["--codegen", "--cg"] ["backend"] (\f => [SetCG f])
              (Just "Set code generator (default chez)"),
           MkOpt ["--package", "-p"] ["package"] (\f => [PkgPath f])
              (Just "Add a package as a dependency"),

           MkOpt ["--ide-mode"] [] [IdeMode]
              (Just "Run the REPL with machine-readable syntax"),

           MkOpt ["--ide-mode-socket"] [] [IdeModeSocket "localhost:38398"]
              (Just "Run the ide socket mode on default host and port (localhost:38398"),

           MkOpt ["--ide-mode-socket-with"] ["host:port"] (\hp => [IdeModeSocket hp])
              (Just "Run the ide socket mode on given host and port"),

           MkOpt ["--prefix"] [] [ShowPrefix]
              (Just "Show installation prefix"),
           MkOpt ["--paths"] [] [BlodwenPaths]
              (Just "Show paths"),
           MkOpt ["--build"] ["package file"] (\f => [Package Build f])
              (Just "Build modules/executable for the given package"),
           MkOpt ["--install"] ["package file"] (\f => [Package Install f])
              (Just "Install the given package"),
           MkOpt ["--clean"] ["package file"] (\f => [Package Clean f])
              (Just "Clean intermediate files/executables for the given package"),

           MkOpt ["--quiet", "-q"] [] [Quiet]
              (Just "Quiet mode; display fewer messages"),
           MkOpt ["--version", "-v"] [] [Version]
              (Just "Display version string"),
           MkOpt ["--help", "-h", "-?"] [] [Help]
              (Just "Display help text"),
           MkOpt ["--yaffle", "--ttimp"] ["ttimp file"] (\f => [Yaffle f])
              Nothing,
           MkOpt ["--timing"] [] [Timing]
              (Just "Display timing logs")
           ]

optUsage : OptDesc -> String
optUsage d
    = maybe "" -- Don't show anything if there's no help string (that means
               -- it's an internal option)
        (\h =>
            let optshow = showSep "," (flags d) ++ " " ++
                    showSep " " (map (\x => "<" ++ x ++ ">") (argdescs d)) in
                optshow ++ pack (List.replicate (minus 26 (length optshow)) ' ')
                ++ h ++ "\n") (help d)
  where
    showSep : String -> List String -> String
    showSep sep [] = ""
    showSep sep [x] = x
    showSep sep (x :: xs) = x ++ sep ++ showSep sep xs

export
versionMsg : String
versionMsg = "Idris 2, version " ++ version

export
usage : String
usage = versionMsg ++ "\n" ++
        "Usage: idris2 [options] [input file]\n\n" ++
        "Available options:\n" ++
        concatMap (\u => "  " ++ optUsage u) options

processArgs : String -> (args : List String) -> List String -> ActType args ->
              Either String (List CLOpt, List String)
processArgs flag [] xs f = Right (f, xs)
processArgs flag (a :: as) [] f
    = Left $ "Missing argument <" ++ a ++ "> for flag " ++ flag
processArgs flag (a :: as) (x :: xs) f
    = processArgs flag as xs (f x)

matchFlag : (d : OptDesc) -> List String ->
            Either String (Maybe (List CLOpt, List String))
matchFlag d [] = Right Nothing -- Nothing left to match
matchFlag d (x :: xs)
    = if x `elem` flags d
         then do args <- processArgs x (argdescs d) xs (action d)
                 Right (Just args)
         else Right Nothing

findMatch : List OptDesc -> List String ->
            Either String (List CLOpt, List String)
findMatch [] [] = Right ([], [])
findMatch [] (f :: args) = Right ([InputFile f], args)
findMatch (d :: ds) args
    = case !(matchFlag d args) of
           Nothing => findMatch ds args
           Just res => Right res

parseOpts : List OptDesc -> List String -> Either String (List CLOpt)
parseOpts opts [] = Right []
parseOpts opts args
   = do (cl, rest) <- findMatch opts args
        cls <- assert_total (parseOpts opts rest) -- 'rest' smaller than 'args'
        pure (cl ++ cls)

export
getOpts : List String -> Either String (List CLOpt)
getOpts opts = parseOpts options opts


export covering
getCmdOpts : IO (Either String (List CLOpt))
getCmdOpts = do (_ :: opts) <- getArgs
                    | pure (Left "Invalid command line")
                pure $ getOpts opts

portPart : String -> Maybe String
portPart p with (not $ p == "") proof prf
  portPart p | False  = Nothing
  portPart p | True = Just $ strTail' p (sym prf)

||| Extract the host and port to bind the IDE socket to
public export
ideSocketModeHostPort : List CLOpt -> (String, Int)
ideSocketModeHostPort []  = ("localhost", 38398)
ideSocketModeHostPort (IdeModeSocket hp :: _) =
  let (h, p) = Strings.break (== ':') hp
      port = fromMaybe 38398 (portPart p >>= parsePositive)
      host = if h == "" then "localhost" else h
  in (host, port)
ideSocketModeHostPort (_ :: rest) = ideSocketModeHostPort rest<|MERGE_RESOLUTION|>--- conflicted
+++ resolved
@@ -1,10 +1,7 @@
 module Idris.CommandLine
 
-<<<<<<< HEAD
 import YafflePaths
-=======
 import Data.String
->>>>>>> 65e7bdb1
 
 %default total
 
