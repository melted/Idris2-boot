--- conflicted
+++ resolved
@@ -1,11 +1,8 @@
 module Idris.CommandLine
 
 import Data.String
-<<<<<<< HEAD
 import Idris.Version
 import YafflePaths
-=======
->>>>>>> 65e7bdb1
 
 %default total
 
@@ -55,11 +52,7 @@
    ||| Whether or not to run in IdeMode (easily parsable for other tools)
   IdeMode |
    ||| Whether or not to run IdeMode (using a socket instead of stdin/stdout)
-<<<<<<< HEAD
-  IdeModeSocket |
-=======
   IdeModeSocket String |
->>>>>>> 65e7bdb1
    ||| Run as a checker for the core language TTImp
   Yaffle String |
   Timing |
@@ -94,16 +87,11 @@
            MkOpt ["--ide-mode"] [] [IdeMode]
               (Just "Run the REPL with machine-readable syntax"),
 
-<<<<<<< HEAD
-           MkOpt ["--ide-mode-socket"] [] [IdeModeSocket]
-              (Just "Run the ide socket mode"),
-=======
            MkOpt ["--ide-mode-socket"] [] [IdeModeSocket "localhost:38398"]
               (Just "Run the ide socket mode on default host and port (localhost:38398"),
 
            MkOpt ["--ide-mode-socket-with"] ["host:port"] (\hp => [IdeModeSocket hp])
               (Just "Run the ide socket mode on given host and port"),
->>>>>>> 65e7bdb1
 
            MkOpt ["--prefix"] [] [ShowPrefix]
               (Just "Show installation prefix"),
@@ -196,9 +184,6 @@
 getCmdOpts : IO (Either String (List CLOpt))
 getCmdOpts = do (_ :: opts) <- getArgs
                     | pure (Left "Invalid command line")
-<<<<<<< HEAD
-                pure $ getOpts opts
-=======
                 pure $ getOpts opts
 
 portPart : String -> Maybe String
@@ -215,5 +200,4 @@
       port = fromMaybe 38398 (portPart p >>= parsePositive)
       host = if h == "" then "localhost" else h
   in (host, port)
-ideSocketModeHostPort (_ :: rest) = ideSocketModeHostPort rest
->>>>>>> 65e7bdb1
+ideSocketModeHostPort (_ :: rest) = ideSocketModeHostPort rest