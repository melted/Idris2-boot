module Main

import Core.Binary
import Core.Context
import Core.Core
import Core.Directory
import Core.InitPrimitives
import Core.Metadata
import Core.Options
import Core.Unify

import Idris.CommandLine
import Idris.Desugar
import Idris.IDEMode.REPL
import Idris.ModTree
import Idris.Package
import Idris.Parser
import Idris.ProcessIdr
import Idris.REPL
import Idris.SetOptions
import Idris.Syntax

import Idris.Socket
import Idris.Socket.Data

import Data.Vect
import System

import Yaffle.Main
import YafflePaths

%default covering

findInput : List CLOpt -> Maybe String
findInput [] = Nothing
findInput (InputFile f :: fs) = Just f
findInput (_ :: fs) = findInput fs

-- Add extra library directories from the "BLODWEN_PATH"
-- environment variable
updatePaths : {auto c : Ref Ctxt Defs} ->
              Core ()
updatePaths
    = do setPrefix yprefix
         defs <- get Ctxt
         bpath <- coreLift $ getEnv "IDRIS2_PATH"
         case bpath of
              Just path => do traverse addExtraDir (map trim (split (==pathSep) path))
                              pure ()
              Nothing => pure ()
         bdata <- coreLift $ getEnv "IDRIS2_DATA"
         case bdata of
              Just path => do traverse addDataDir (map trim (split (==pathSep) path))
                              pure ()
              Nothing => pure ()
         blibs <- coreLift $ getEnv "IDRIS2_LIBS"
         case blibs of
              Just path => do traverse addLibDir (map trim (split (==pathSep) path))
                              pure ()
              Nothing => pure ()
         -- IDRIS2_PATH goes first so that it overrides this if there's
         -- any conflicts. In particular, that means that setting IDRIS2_PATH
         -- for the tests means they test the local version not the installed
         -- version
         addPkgDir "prelude"
         addPkgDir "base"
         addDataDir (dir_prefix (dirs (options defs)) ++ dirSep ++
                        "idris2" ++ dirSep ++ "support")
         addLibDir (dir_prefix (dirs (options defs)) ++ dirSep ++
                        "idris2" ++ dirSep ++ "lib")

updateREPLOpts : {auto o : Ref ROpts REPLOpts} ->
                 Core ()
updateREPLOpts
    = do opts <- get ROpts
         ed <- coreLift $ getEnv "EDITOR"
         case ed of
              Just e => put ROpts (record { editor = e } opts)
              Nothing => pure ()

showInfo : {auto c : Ref Ctxt Defs}
        -> {auto o : Ref ROpts REPLOpts}
        -> List CLOpt
        -> Core Bool
showInfo Nil = pure False
showInfo (BlodwenPaths :: _)
    = do defs <- get Ctxt
         iputStrLn (toString (dirs (options defs)))
         pure True
showInfo (_::rest) = showInfo rest

tryYaffle : List CLOpt -> Core Bool
tryYaffle [] = pure False
tryYaffle (Yaffle f :: _) = do yaffleMain f []
                               pure True
tryYaffle (c :: cs) = tryYaffle cs

stMain : List CLOpt -> Core ()
stMain opts
    = do False <- tryYaffle opts
            | True => pure ()
         defs <- initDefs
         c <- newRef Ctxt defs
         s <- newRef Syn initSyntax
         m <- newRef MD initMetadata
         addPrimitives

         setWorkingDir "."
         updatePaths
         let ide = ideMode opts
         let ideSocket = ideModeSocket opts
         let outmode = if ide then IDEMode 0 stdin stdout else REPL False
         let fname = findInput opts
         o <- newRef ROpts (REPLOpts.defaultOpts fname outmode)

         finish <- showInfo opts
         if finish
         then pure ()
         else do

           -- If there's a --build or --install, just do that then quit
           done <- processPackageOpts opts

           when (not done) $
              do preOptions opts

                 u <- newRef UST initUState
                 updateREPLOpts
                 session <- getSession
                 case fname of
                      Nothing => logTime "Loading prelude" $
<<<<<<< HEAD
                                   readPrelude
=======
                                   when (not $ noprelude session) $
                                     readPrelude
>>>>>>> 10b97518
                      Just f => logTime "Loading main file" $
                                   loadMainFile f

                 doRepl <- postOptions opts
                 if doRepl
                 then
                   if ide || ideSocket
                   then
                     if not ideSocket
                     then do
                       setOutput (IDEMode 0 stdin stdout)
                       replIDE {c} {u} {m}
                     else do
<<<<<<< HEAD
                       let (host, port) = ideSocketModeHostPort opts
                       f <- coreLift $ initIDESocketFile host port
=======
                       f <- coreLift $ initIDESocketFile 38398
>>>>>>> 10b97518
                       case f of
                         Left err => do
                           coreLift $ putStrLn err
                           coreLift $ exit 1
                         Right file => do
                           setOutput (IDEMode 0 file file)
                           replIDE {c} {u} {m}
                   else do
                       iputStrLn $ "Welcome to Idris 2 version " ++ version
                                    ++ ". Enjoy yourself!"
                       repl {c} {u} {m}
                 else
                      -- exit with an error code if there was an error, otherwise
                      -- just exit
                    do ropts <- get ROpts
                       case errorLine ropts of
                         Nothing => pure ()
                         Just _ => coreLift $ exit 1

-- Run any options (such as --version or --help) which imply printing a
-- message then exiting. Returns wheter the program should continue
quitOpts : List CLOpt -> IO Bool
quitOpts [] = pure True
quitOpts (Version :: _)
    = do putStrLn versionMsg
         pure False
quitOpts (Help :: _)
    = do putStrLn usage
         pure False
quitOpts (ShowPrefix :: _)
    = do putStrLn yprefix
         pure False
quitOpts (_ :: opts) = quitOpts opts

main : IO ()
main = do Right opts <- getCmdOpts
             | Left err =>
                    do putStrLn err
                       putStrLn usage
          continue <- quitOpts opts
          if continue
             then
                coreRun (stMain opts)
                     (\err : Error =>
                             do putStrLn ("Uncaught error: " ++ show err)
                                exit 1)
                     (\res => pure ())
             else pure ()<|MERGE_RESOLUTION|>--- conflicted
+++ resolved
@@ -129,12 +129,8 @@
                  session <- getSession
                  case fname of
                       Nothing => logTime "Loading prelude" $
-<<<<<<< HEAD
-                                   readPrelude
-=======
                                    when (not $ noprelude session) $
                                      readPrelude
->>>>>>> 10b97518
                       Just f => logTime "Loading main file" $
                                    loadMainFile f
 
@@ -148,12 +144,8 @@
                        setOutput (IDEMode 0 stdin stdout)
                        replIDE {c} {u} {m}
                      else do
-<<<<<<< HEAD
                        let (host, port) = ideSocketModeHostPort opts
                        f <- coreLift $ initIDESocketFile host port
-=======
-                       f <- coreLift $ initIDESocketFile 38398
->>>>>>> 10b97518
                        case f of
                          Left err => do
                            coreLift $ putStrLn err
