1/1: Building Total (Total.idr)
Main> Main.count is total
<<<<<<< HEAD
Main> Main.badCount is not terminating due to recursive path Main.badCount -> Prelude.Functor implementation at Prelude.idr:869:1--873:1 -> Prelude.map
=======
Main> Main.badCount is not terminating due to recursive path Main.badCount -> Prelude.Functor implementation at Prelude.idr:828:1--832:1 -> Prelude.map
>>>>>>> 971bfc5b
Main> Main.process is total
Main> Main.badProcess is not terminating due to recursive path Main.badProcess -> Main.badProcess -> Main.badProcess
Main> Main.doubleInt is total
Main> Main.main is total
Main> Bye for now!<|MERGE_RESOLUTION|>--- conflicted
+++ resolved
@@ -1,10 +1,6 @@
 1/1: Building Total (Total.idr)
 Main> Main.count is total
-<<<<<<< HEAD
-Main> Main.badCount is not terminating due to recursive path Main.badCount -> Prelude.Functor implementation at Prelude.idr:869:1--873:1 -> Prelude.map
-=======
-Main> Main.badCount is not terminating due to recursive path Main.badCount -> Prelude.Functor implementation at Prelude.idr:828:1--832:1 -> Prelude.map
->>>>>>> 971bfc5b
+Main> Main.badCount is not terminating due to recursive path Main.badCount -> Prelude.Functor implementation at Prelude.idr:873:1--877:1 -> Prelude.map
 Main> Main.process is total
 Main> Main.badProcess is not terminating due to recursive path Main.badProcess -> Main.badProcess -> Main.badProcess
 Main> Main.doubleInt is total
