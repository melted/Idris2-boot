module Main

import System

%default covering

------------------------------------------------------------------------
-- Test cases

ttimpTests : List String
ttimpTests
    = ["basic001", "basic002", "basic003", "basic004", "basic005",
       "basic006",
       "coverage001", "coverage002",
       "dot001",
       "eta001", "eta002",
       "lazy001",
       "nest001", "nest002",
       "perf001", "perf002", "perf003",
       "record001", "record002", "record003",
       "rewrite001",
       "qtt001", "qtt002", "qtt003",
       "search001", "search002", "search003", "search004", "search005",
       "total001", "total002", "total003",
       "with001",  "with002" ]

idrisTests : List String
idrisTests
    = -- Fundamental language feturea
      ["basic001", "basic002", "basic003", "basic004", "basic005",
       "basic006", "basic007", "basic008", "basic009", "basic010",
       "basic011", "basic012", "basic013", "basic014", "basic015",
       "basic016", "basic017", "basic018", "basic019", "basic020",
       "basic021", "basic022", "basic023", "basic024", "basic025",
       "basic026", "basic027", "basic028", "basic029", "basic030",
       "basic031", "basic032", "basic033", "basic034", "basic035",
       "basic036", "basic037", "basic038",
       -- Coverage checking
       "coverage001", "coverage002", "coverage003", "coverage004",
       "coverage005", "coverage006",
       -- Error messages
       "error001", "error002", "error003", "error004", "error005",
       "error006", "error007", "error008", "error009", "error010",
       -- Modules and imports
       "import001", "import002", "import003", "import004",
       -- Interactive editing support
       "interactive001", "interactive002", "interactive003", "interactive004",
       "interactive005", "interactive006", "interactive007", "interactive008",
       "interactive009", "interactive010", "interactive011", "interactive012",
       -- Literate
       "literate001", "literate002", "literate003", "literate004",
       "literate005", "literate006", "literate007", "literate008",
       "literate009",
       -- Interfaces
       "interface001", "interface002", "interface003", "interface004",
       "interface005", "interface006", "interface007", "interface008",
       "interface009", "interface010", "interface011", "interface012",
       "interface013", "interface014", "interface015",
       -- Miscellaneous REPL
       "interpreter001",
       -- Implicit laziness, lazy evaluation
       "lazy001",
       -- QTT and linearity related
       "linear001", "linear002", "linear003", "linear004", "linear005",
       "linear006", "linear007", "linear008",
       -- Parameters blocks
       "params001",
       -- Performance: things which have been slow in the past, or which
       -- pose interesting challenges for the elaborator
       "perf001", "perf002", "perf003", "perf004",
       -- Parse errors
       "perror001", "perror002", "perror003", "perror004", "perror005",
       "perror006",
       -- Packages and ipkg files
       "pkg001", "pkg002",
       -- Larger programs arising from real usage. Typically things with
       -- interesting interactions between features
       "real001", "real002",
       -- Records, access and dependent update
       "record001", "record002", "record003", 
       -- Miscellaneous regressions
       "reg001", "reg002", "reg003", "reg004", "reg005", "reg006", "reg007",
       "reg008", "reg009", "reg010", "reg011", "reg012", "reg013", "reg014",
       "reg015", "reg016",
       -- Totality checking
       "total001", "total002", "total003", "total004", "total005",
       "total006",
       -- The 'with' rule
       "with001"]

typeddTests : List String
typeddTests
   = ["chapter01", "chapter02", "chapter03", "chapter04", "chapter05",
      "chapter06", "chapter07", "chapter08", "chapter09", "chapter10",
      "chapter11", "chapter12", "chapter13", "chapter14"]

chezTests : List String
chezTests
   = ["chez001", "chez002", "chez003", "chez004", "chez005", "chez006",
      "chez007", "chez008", "chez009", "chez010", "chez011", "chez012",
<<<<<<< HEAD
      "chez013", "chez014", "chez016"]
=======
      "chez013", "chez014", "chez015",
      "reg001"]
>>>>>>> 2b6000ec

ideModeTests : List String
ideModeTests
  =  [ "ideMode001", "ideMode002", "ideMode003" ]

------------------------------------------------------------------------
-- Options

||| Options for the test driver.
record Options where
  constructor MkOptions
  ||| Name of the idris2 executable
  idris2      : String
  ||| Should we only run some specific cases?
  onlyNames   : List String
  ||| Should we run the test suite interactively?
  interactive : Bool

usage : String
usage = "Usage: runtests <idris2 path> [--interactive] [--only [NAMES]]"

options : List String -> Maybe Options
options args = case args of
    (_ :: idris2 :: rest) => go rest (MkOptions idris2 [] False)
    _ => Nothing

  where

    go : List String -> Options -> Maybe Options
    go rest opts = case rest of
      []                      => pure opts
      ("--interactive" :: xs) => go xs (record { interactive = True } opts)
      ("--only" :: xs)        => pure $ record { onlyNames = xs } opts
      _ => Nothing

------------------------------------------------------------------------
-- Actual test runner

chdir : String -> IO Bool
chdir dir
    = do ok <- foreign FFI_C "chdir" (String -> IO Int) dir
         pure (ok == 0)

fail : String -> IO ()
fail err
    = do putStrLn err
         exitWith (ExitFailure 1)

runTest : Options -> String -> IO Bool
runTest opts testPath
    = do chdir testPath
         isSuccess <- runTest'
         chdir "../.."
         pure isSuccess
    where
        getAnswer : IO Bool
        getAnswer = do
          str <- getLine
          case str of
            "y" => pure True
            "n" => pure False
            _   => do putStrLn "Invalid Answer."
                      getAnswer

        printExpectedVsOutput : String -> String -> IO ()
        printExpectedVsOutput exp out = do
          putStrLn "Expected:"
          printLn exp
          putStrLn "Given:"
          printLn out

        mayOverwrite : Maybe String -> String -> IO ()
        mayOverwrite mexp out = do
          case mexp of
            Nothing => putStr $ unlines
              [ "Golden value missing. I computed the following result:"
              , out
              , "Accept new golden value? [yn]"
              ]
            Just exp => do
              putStrLn "Golden value differs from actual value."
              code <- system "git diff expected output"
              when (code /= 0) $ printExpectedVsOutput exp out
              putStrLn "Accept actual value as new golden value? [yn]"
          b <- getAnswer
          when b $ do Right _ <- writeFile "expected" out
                          | Left err => print err
                      pure ()

        runTest' : IO Bool
        runTest'
            = do putStr $ testPath ++ ": "
                 system $ "sh ./run " ++ idris2 opts ++ " | tr -d '\\r' > output"
                 Right out <- readFile "output"
                     | Left err => do print err
                                      pure False
                 Right exp <- readFile "expected"
                     | Left FileNotFound => do
                         if interactive opts
                           then mayOverwrite Nothing out
                           else print FileNotFound
                         pure False
                     | Left err => do print err
                                      pure False

                 if (out == exp)
                    then putStrLn "success"
                    else do
                      putStrLn "FAILURE"
                      if interactive opts then mayOverwrite (Just exp) out
                      else printExpectedVsOutput exp out

                 pure (out == exp)

exists : String -> IO Bool
exists f
    = do Right ok <- openFile f Read
             | Left err => pure False
         closeFile ok
         pure True

firstExists : List String -> IO (Maybe String)
firstExists [] = pure Nothing
firstExists (x :: xs) = if !(exists x) then pure (Just x) else firstExists xs

pathLookup : IO (Maybe String)
pathLookup = do
  path <- getEnv "PATH"
  let pathList = split (== ':') $ fromMaybe "/usr/bin:/usr/local/bin" path
  let candidates = [p ++ "/" ++ x | p <- pathList,
                                    x <- ["chez", "chezscheme9.5", "scheme"]]
  firstExists candidates

findChez : IO (Maybe String)
findChez
    = do Just chez <- getEnv "CHEZ" | Nothing => pathLookup
         pure $ Just chez

runChezTests : Options -> List String -> IO (List Bool)
runChezTests opts tests
    = do chexec <- findChez
         maybe (do putStrLn "Chez Scheme not found"
                   pure [])
               (\c => do putStrLn $ "Found Chez Scheme at " ++ c
                         traverse (runTest opts) tests)
               chexec

filterTests : Options -> List String -> List String
filterTests opts = case onlyNames opts of
  [] => id
  xs => filter (\ name => any (`isInfixOf` name) xs)

main : IO ()
main
    = do args <- getArgs
         let (Just opts) = options args
              | _ => do print args
                        putStrLn usage
         let filteredNonCGTests =
              filterTests opts $ concat
                 [ testPaths "ttimp" ttimpTests
                 , testPaths "idris2" idrisTests
                 , testPaths "typedd-book" typeddTests
                 , testPaths "ideMode" ideModeTests
                 ]
         let filteredChezTests = filterTests opts (testPaths "chez" chezTests)
         nonCGTestRes <- traverse (runTest opts) filteredNonCGTests
         chezTestRes <- if length filteredChezTests > 0
              then runChezTests opts filteredChezTests
              else pure []
         let res = nonCGTestRes ++ chezTestRes
         putStrLn (show (length (filter id res)) ++ "/" ++ show (length res)
                       ++ " tests successful")
         if (any not res)
            then exitWith (ExitFailure 1)
            else exitWith ExitSuccess
    where
         testPaths : String -> List String -> List String
         testPaths dir tests = map (\test => dir ++ "/" ++ test) tests<|MERGE_RESOLUTION|>--- conflicted
+++ resolved
@@ -98,12 +98,8 @@
 chezTests
    = ["chez001", "chez002", "chez003", "chez004", "chez005", "chez006",
       "chez007", "chez008", "chez009", "chez010", "chez011", "chez012",
-<<<<<<< HEAD
-      "chez013", "chez014", "chez016"]
-=======
-      "chez013", "chez014", "chez015",
+      "chez013", "chez014", "chez015", "chez016",
       "reg001"]
->>>>>>> 2b6000ec
 
 ideModeTests : List String
 ideModeTests
