module Main

import System

%default covering

ttimpTests : List String
ttimpTests
    = ["basic001", "basic002", "basic003", "basic004", "basic005",
       "basic006",
       "coverage001", "coverage002",
       "dot001",
       "eta001", "eta002",
       "lazy001",
       "nest001", "nest002",
       "perf001", "perf002", "perf003",
       "record001", "record002",
       "rewrite001",
       "qtt001", "qtt002", "qtt003",
       "search001", "search002", "search003", "search004", "search005",
       "total001", "total002", "total003",
       "with001"]

idrisTests : List String
idrisTests
    = ["basic001", "basic002", "basic003", "basic004", "basic005",
       "basic006", "basic007", "basic008", "basic009", "basic010",
       "basic011", "basic012", "basic013", "basic014", "basic015",
       "basic016", "basic017", "basic018", "basic019", "basic020",
       "basic021", "basic022", "basic023", "basic024", "basic025",
       "basic026", "basic027",
       "coverage001", "coverage002", "coverage003", "coverage004",
       "error001", "error002", "error003", "error004", "error005",
       "error006", "error007", "error008", "error009", "error010",
       "import001", "import002",
       "interactive001", "interactive002", "interactive003", "interactive004",
       "interactive005", "interactive006", "interactive007", "interactive008",
       "interactive009", "interactive010", "interactive011", "interactive012",
       "interface001", "interface002", "interface003", "interface004",
       "interface005", "interface006", "interface007", "interface008",
       "interface009", "interface010", "interface011", "interface012",
       "interface013",
       "lazy001",
       "linear001", "linear002", "linear003", "linear004", "linear005",
       "linear006", "linear007",
       "perf001",
       "perror001", "perror002", "perror003", "perror004", "perror005",
       "perror006",
       "record001", "record002",
       "total001", "total002", "total003", "total004", "total005",
       "total006"]

typeddTests : List String
typeddTests
   = ["chapter01", "chapter02", "chapter03", "chapter04", "chapter05",
      "chapter06", "chapter07", "chapter08", "chapter09", "chapter10",
      "chapter11", "chapter12"]

chezTests : List String
chezTests
   = ["chez001", "chez002", "chez003", "chez004",
      "chez005", "chez006", "chez007"]

ideModeTests : List String
ideModeTests
  =  [ "ideMode001", "ideMode002" ]

chdir : String -> IO Bool
chdir dir
    = do ok <- foreign FFI_C "chdir" (String -> IO Int) dir
         pure (ok == 0)

fail : String -> IO ()
fail err
    = do putStrLn err
         exitWith (ExitFailure 1)

runTest : String -> String -> IO Bool
runTest prog testPath
    = do chdir testPath
         putStr $ testPath ++ ": "
         system $ "sh ./run " ++ prog ++ " | tr -d '\\r' > output"
         Right out <- readFile "output"
               | Left err => do print err
                                pure False
         Right exp <- readFile "expected"
               | Left err => do print err
                                pure False
         if (out == exp)
            then putStrLn "success"
            else putStrLn $ "FAILURE: found " ++ out
         chdir "../.."
         pure (out == exp)

exists : String -> IO Bool
exists f
    = do Right ok <- openFile f Read
             | Left err => pure False
         closeFile ok
         pure True

firstExists : List String -> IO (Maybe String)
firstExists [] = pure Nothing
firstExists (x :: xs) = if !(exists x) then pure (Just x) else firstExists xs

findChez : IO (Maybe String)
findChez
    = do env <- getEnv "CHEZ"
         case env of
            Just n => pure $ Just n
            Nothing => firstExists [p ++ x | p <- ["/usr/bin/", "/usr/local/bin/"],
                                    x <- ["scheme", "chez", "chezscheme9.5"]]

runChezTests : String -> List String -> IO (List Bool)
runChezTests prog tests
    = do chexec <- findChez
         maybe (do putStrLn "Chez Scheme not found"
                   pure [])
               (\c => do putStrLn $ "Found Chez Scheme at " ++ c
                         traverse (runTest prog) tests)
               chexec

main : IO ()
main
<<<<<<< HEAD
    = do [_, idris2] <- getArgs
              | _ => do putStrLn "Usage: runtests [ttimp path]"
         ttimps <- traverse (runTest "ttimp" idris2) ttimpTests
         idrs <- traverse (runTest "idris2" idris2) idrisTests
         typedds <- traverse (runTest "typedd-book" idris2) typeddTests
         ideModes <- traverse (runTest "ideMode" idris2) ideModeTests
         chexec <- findChez
         chezs <- maybe (do putStrLn "Chez Scheme not found"
                            pure [])
                        (\c => do putStrLn $ "Found Chez Scheme at " ++ c
                                  traverse (runTest "chez" idris2) chezTests)
                        chexec
         let res = ttimps ++ typedds ++ idrs ++
                   ideModes ++ chezs
         putStrLn (show (length (filter id res)) ++ "/" ++ show (length res)
                       ++ " tests successful")
         if (any not res)
            then exitWith (ExitFailure 1)
            else exitWith ExitSuccess
=======
    = do args <- getArgs
         let (_ :: idris2 :: _) = args
              | _ => do putStrLn "Usage: runtests <idris2 path> [--only <name>]"
         let filterTests = case drop 2 args of
              ("--only" :: onlyName :: _) => filter (\testName => isInfixOf onlyName testName)
              _ => id
         let filteredNonCGTests =
              filterTests $ concat [testPaths "ttimp" ttimpTests,
                                    testPaths "idris2" idrisTests,
                                    testPaths "typedd-book" typeddTests]
         let filteredChezTests = filterTests (testPaths "chez" chezTests)
         nonCGTestRes <- traverse (runTest idris2) filteredNonCGTests
         chezTestRes <- if length filteredChezTests > 0
              then runChezTests idris2 filteredChezTests
              else pure []
         let res = nonCGTestRes ++ chezTestRes
         putStrLn (show (length (filter id res)) ++ "/" ++ show (length res) 
                       ++ " tests successful")
         if (any not res)
            then exitWith (ExitFailure 1)
            else exitWith ExitSuccess
    where
         testPaths : String -> List String -> List String
         testPaths dir tests = map (\test => dir ++ "/" ++ test) tests
>>>>>>> e6cf9363
<|MERGE_RESOLUTION|>--- conflicted
+++ resolved
@@ -122,27 +122,6 @@
 
 main : IO ()
 main
-<<<<<<< HEAD
-    = do [_, idris2] <- getArgs
-              | _ => do putStrLn "Usage: runtests [ttimp path]"
-         ttimps <- traverse (runTest "ttimp" idris2) ttimpTests
-         idrs <- traverse (runTest "idris2" idris2) idrisTests
-         typedds <- traverse (runTest "typedd-book" idris2) typeddTests
-         ideModes <- traverse (runTest "ideMode" idris2) ideModeTests
-         chexec <- findChez
-         chezs <- maybe (do putStrLn "Chez Scheme not found"
-                            pure [])
-                        (\c => do putStrLn $ "Found Chez Scheme at " ++ c
-                                  traverse (runTest "chez" idris2) chezTests)
-                        chexec
-         let res = ttimps ++ typedds ++ idrs ++
-                   ideModes ++ chezs
-         putStrLn (show (length (filter id res)) ++ "/" ++ show (length res)
-                       ++ " tests successful")
-         if (any not res)
-            then exitWith (ExitFailure 1)
-            else exitWith ExitSuccess
-=======
     = do args <- getArgs
          let (_ :: idris2 :: _) = args
               | _ => do putStrLn "Usage: runtests <idris2 path> [--only <name>]"
@@ -152,19 +131,19 @@
          let filteredNonCGTests =
               filterTests $ concat [testPaths "ttimp" ttimpTests,
                                     testPaths "idris2" idrisTests,
-                                    testPaths "typedd-book" typeddTests]
+                                    testPaths "typedd-book" typeddTests,
+                                    testPaths "ideMode" ideModeTests]
          let filteredChezTests = filterTests (testPaths "chez" chezTests)
          nonCGTestRes <- traverse (runTest idris2) filteredNonCGTests
          chezTestRes <- if length filteredChezTests > 0
               then runChezTests idris2 filteredChezTests
               else pure []
          let res = nonCGTestRes ++ chezTestRes
-         putStrLn (show (length (filter id res)) ++ "/" ++ show (length res) 
+         putStrLn (show (length (filter id res)) ++ "/" ++ show (length res)
                        ++ " tests successful")
          if (any not res)
             then exitWith (ExitFailure 1)
             else exitWith ExitSuccess
     where
          testPaths : String -> List String -> List String
-         testPaths dir tests = map (\test => dir ++ "/" ++ test) tests
->>>>>>> e6cf9363
+         testPaths dir tests = map (\test => dir ++ "/" ++ test) tests