module Main

import System

%default covering

------------------------------------------------------------------------
-- Test cases

ttimpTests : List String
ttimpTests
    = ["basic001", "basic002", "basic003", "basic004", "basic005",
       "basic006",
       "coverage001", "coverage002",
       "dot001",
       "eta001", "eta002",
       "lazy001",
       "nest001", "nest002",
       "perf001", "perf002", "perf003",
       "record001", "record002", "record003",
       "rewrite001",
       "qtt001", "qtt002", "qtt003",
       "search001", "search002", "search003", "search004", "search005",
       "total001", "total002", "total003",
       "with001",  "with002" ]

idrisTests : List String
idrisTests
    = -- Fundamental language feturea
      ["basic001", "basic002", "basic003", "basic004", "basic005",
       "basic006", "basic007", "basic008", "basic009", "basic010",
       "basic011", "basic012", "basic013", "basic014", "basic015",
       "basic016", "basic017", "basic018", "basic019", "basic020",
       "basic021", "basic022", "basic023", "basic024", "basic025",
       "basic026", "basic027", "basic028", "basic029", "basic030",
       "basic031", "basic032", "basic033", "basic034", "basic035",
       "basic036", "basic037", "basic038",
       -- Coverage checking
       "coverage001", "coverage002", "coverage003", "coverage004",
       "coverage005", "coverage006",
       -- Error messages
       "error001", "error002", "error003", "error004", "error005",
       "error006", "error007", "error008", "error009", "error010",
       -- Modules and imports
       "import001", "import002", "import003", "import004",
       -- Interactive editing support
       "interactive001", "interactive002", "interactive003", "interactive004",
       "interactive005", "interactive006", "interactive007", "interactive008",
       "interactive009", "interactive010", "interactive011", "interactive012",
       -- Literate
       "literate001", "literate002", "literate003", "literate004",
       "literate005", "literate006", "literate007", "literate008",
       "literate009",
       -- Interfaces
       "interface001", "interface002", "interface003", "interface004",
       "interface005", "interface006", "interface007", "interface008",
       "interface009", "interface010", "interface011", "interface012",
       "interface013", "interface014", "interface015",
       -- Miscellaneous REPL
       "interpreter001",
       -- Implicit laziness, lazy evaluation
       "lazy001",
       -- QTT and linearity related
       "linear001", "linear002", "linear003", "linear004", "linear005",
       "linear006", "linear007", "linear008",
       -- Parameters blocks
       "params001",
       -- Performance: things which have been slow in the past, or which
       -- pose interesting challenges for the elaborator
       "perf001", "perf002", "perf003", "perf004",
       -- Parse errors
       "perror001", "perror002", "perror003", "perror004", "perror005",
       "perror006",
       -- Packages and ipkg files
       "pkg001", "pkg002",
       -- Larger programs arising from real usage. Typically things with
       -- interesting interactions between features
       "real001", "real002",
       -- Records, access and dependent update
<<<<<<< HEAD
       "record001", "record002", "record003",
=======
       "record001", "record002", "record003", 
>>>>>>> be8b157e
       -- Miscellaneous regressions
       "reg001", "reg002", "reg003", "reg004", "reg005", "reg006", "reg007",
       "reg008", "reg009", "reg010", "reg011", "reg012", "reg013", "reg014",
       "reg015", "reg016",
       -- Totality checking
       "total001", "total002", "total003", "total004", "total005",
       "total006",
       -- The 'with' rule
       "with001"]

typeddTests : List String
typeddTests
   = ["chapter01", "chapter02", "chapter03", "chapter04", "chapter05",
      "chapter06", "chapter07", "chapter08", "chapter09", "chapter10",
      "chapter11", "chapter12", "chapter13", "chapter14"]

chezTests : List String
chezTests
   = ["chez001", "chez002", "chez003", "chez004", "chez005", "chez006",
      "chez007", "chez008", "chez009", "chez010", "chez011", "chez012",
      "chez013", "chez014", "chez015", "chez016",
      "reg001"]

ideModeTests : List String
ideModeTests
  =  [ "ideMode001", "ideMode002", "ideMode003" ]

------------------------------------------------------------------------
-- Options

||| Options for the test driver.
record Options where
  constructor MkOptions
  ||| Name of the idris2 executable
  idris2      : String
  ||| Should we only run some specific cases?
  onlyNames   : List String
  ||| Should we run the test suite interactively?
  interactive : Bool

usage : String
usage = "Usage: runtests <idris2 path> [--interactive] [--only [NAMES]]"

options : List String -> Maybe Options
options args = case args of
    (_ :: idris2 :: rest) => go rest (MkOptions idris2 [] False)
    _ => Nothing

  where

    go : List String -> Options -> Maybe Options
    go rest opts = case rest of
      []                      => pure opts
      ("--interactive" :: xs) => go xs (record { interactive = True } opts)
      ("--only" :: xs)        => pure $ record { onlyNames = xs } opts
      _ => Nothing

------------------------------------------------------------------------
-- Actual test runner

chdir : String -> IO Bool
chdir dir
    = do ok <- foreign FFI_C "chdir" (String -> IO Int) dir
         pure (ok == 0)

fail : String -> IO ()
fail err
    = do putStrLn err
         exitWith (ExitFailure 1)

runTest : Options -> String -> IO Bool
runTest opts testPath
    = do chdir testPath
         isSuccess <- runTest'
         chdir "../.."
         pure isSuccess
    where
        getAnswer : IO Bool
        getAnswer = do
          str <- getLine
          case str of
            "y" => pure True
            "n" => pure False
            _   => do putStrLn "Invalid Answer."
                      getAnswer

        printExpectedVsOutput : String -> String -> IO ()
        printExpectedVsOutput exp out = do
          putStrLn "Expected:"
          printLn exp
          putStrLn "Given:"
          printLn out

        mayOverwrite : Maybe String -> String -> IO ()
        mayOverwrite mexp out = do
          case mexp of
            Nothing => putStr $ unlines
              [ "Golden value missing. I computed the following result:"
              , out
              , "Accept new golden value? [yn]"
              ]
            Just exp => do
              putStrLn "Golden value differs from actual value."
              code <- system "git diff expected output"
              when (code /= 0) $ printExpectedVsOutput exp out
              putStrLn "Accept actual value as new golden value? [yn]"
          b <- getAnswer
          when b $ do Right _ <- writeFile "expected" out
                          | Left err => print err
                      pure ()

        runTest' : IO Bool
        runTest'
            = do putStr $ testPath ++ ": "
                 system $ "sh ./run " ++ idris2 opts ++ " | tr -d '\\r' > output"
                 Right out <- readFile "output"
                     | Left err => do print err
                                      pure False
                 Right exp <- readFile "expected"
                     | Left FileNotFound => do
                         if interactive opts
                           then mayOverwrite Nothing out
                           else print FileNotFound
                         pure False
                     | Left err => do print err
                                      pure False

                 if (out == exp)
                    then putStrLn "success"
                    else do
                      putStrLn "FAILURE"
                      if interactive opts then mayOverwrite (Just exp) out
                      else printExpectedVsOutput exp out

                 pure (out == exp)

exists : String -> IO Bool
exists f
    = do Right ok <- openFile f Read
             | Left err => pure False
         closeFile ok
         pure True

firstExists : List String -> IO (Maybe String)
firstExists [] = pure Nothing
firstExists (x :: xs) = if !(exists x) then pure (Just x) else firstExists xs

pathLookup : IO (Maybe String)
pathLookup = do
  path <- getEnv "PATH"
  let pathList = split (== ':') $ fromMaybe "/usr/bin:/usr/local/bin" path
  let candidates = [p ++ "/" ++ x | p <- pathList,
                                    x <- ["chez", "chezscheme9.5", "scheme"]]
  firstExists candidates

findChez : IO (Maybe String)
findChez
    = do Just chez <- getEnv "CHEZ" | Nothing => pathLookup
         pure $ Just chez

runChezTests : Options -> List String -> IO (List Bool)
runChezTests opts tests
    = do chexec <- findChez
         maybe (do putStrLn "Chez Scheme not found"
                   pure [])
               (\c => do putStrLn $ "Found Chez Scheme at " ++ c
                         traverse (runTest opts) tests)
               chexec

filterTests : Options -> List String -> List String
filterTests opts = case onlyNames opts of
  [] => id
  xs => filter (\ name => any (`isInfixOf` name) xs)

main : IO ()
main
    = do args <- getArgs
         let (Just opts) = options args
              | _ => do print args
                        putStrLn usage
         let filteredNonCGTests =
              filterTests opts $ concat
                 [ testPaths "ttimp" ttimpTests
                 , testPaths "idris2" idrisTests
                 , testPaths "typedd-book" typeddTests
                 , testPaths "ideMode" ideModeTests
                 ]
         let filteredChezTests = filterTests opts (testPaths "chez" chezTests)
         nonCGTestRes <- traverse (runTest opts) filteredNonCGTests
         chezTestRes <- if length filteredChezTests > 0
              then runChezTests opts filteredChezTests
              else pure []
         let res = nonCGTestRes ++ chezTestRes
         putStrLn (show (length (filter id res)) ++ "/" ++ show (length res)
                       ++ " tests successful")
         if (any not res)
            then exitWith (ExitFailure 1)
            else exitWith ExitSuccess
    where
         testPaths : String -> List String -> List String
         testPaths dir tests = map (\test => dir ++ "/" ++ test) tests<|MERGE_RESOLUTION|>--- conflicted
+++ resolved
@@ -77,11 +77,7 @@
        -- interesting interactions between features
        "real001", "real002",
        -- Records, access and dependent update
-<<<<<<< HEAD
-       "record001", "record002", "record003",
-=======
-       "record001", "record002", "record003", 
->>>>>>> be8b157e
+       "record001", "record002", "record003", "record004",
        -- Miscellaneous regressions
        "reg001", "reg002", "reg003", "reg004", "reg005", "reg006", "reg007",
        "reg008", "reg009", "reg010", "reg011", "reg012", "reg013", "reg014",
