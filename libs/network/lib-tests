#!/bin/sh

${IDRIS2} --exec main Echo.idr > build/output

if ! [ -z "$(diff build/output expected)" ]; then
<<<<<<< HEAD
   echo "TEST FAILURE: unexpected build/output"
=======
   echo "TEST FAILURE: unexpected build/output: "
>>>>>>> f123fcaf
   cat build/output
   exit 2
else
  echo "TEST SUCCESS"
fi<|MERGE_RESOLUTION|>--- conflicted
+++ resolved
@@ -3,11 +3,7 @@
 ${IDRIS2} --exec main Echo.idr > build/output
 
 if ! [ -z "$(diff build/output expected)" ]; then
-<<<<<<< HEAD
-   echo "TEST FAILURE: unexpected build/output"
-=======
    echo "TEST FAILURE: unexpected build/output: "
->>>>>>> f123fcaf
    cat build/output
    exit 2
 else
